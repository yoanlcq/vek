//! Vector types.
//!
//! They do NOT derive `PartialOrd` and `Ord`, because it makes no sense for them, 
//! and functions such as `partial_min` and `partial_max` may give surprising results
//! because of this.  
//! They do have element-wise comparison functions though.

use std::borrow::{Borrow, BorrowMut};
use std::fmt::{self, Display, Formatter};
use std::iter::{FromIterator, Product, Sum};
use std::mem;
use std::ptr;
use std::cmp;
use std::ops::*;
use std::slice::{self, /*SliceIndex*/}; // NOTE: Will want to use SliceIndex once it's stabilized
use num_traits::{Zero, One, NumCast, Signed, real::Real};
use approx::ApproxEq;
use ops::*;

macro_rules! vec_impl_cmp {
    ($(#[$attrs:meta])*, $Vec:ident, $cmp:ident, $op:tt, $Bounds:tt) => {
        // NOTE: Rhs is taken as reference: see how std::cmp::PartialEq is implemented.
        $(#[$attrs])*
        pub fn $cmp<Rhs: AsRef<Self>>(&self, rhs: &Rhs) -> $Vec<bool> where T: $Bounds {
            let mut out: $Vec<bool> = $Vec::broadcast(false);
            let mut iter = self.iter().zip(rhs.as_ref().iter());
            for elem in &mut out {
                let (a, b) = iter.next().unwrap();
                *elem = a $op b;
            }
            out
        }
    }
}

macro_rules! vec_impl_trinop_vec_vec {
    ($op:ident, $Out:ty, $Rhs1:ty, $Rhs2:ty, ($($namedget:ident)+)) => {
        type Output = $Out;
        fn $op(self, a: $Rhs1, b: $Rhs2) -> Self::Output {
            let mut iter = self.into_iter().zip(a.into_iter().zip(b.into_iter()));
            $(
                let (val, (aa, bb)) = iter.next().unwrap();
                let $namedget = val.$op(aa, bb);
            )+
            Self::Output::new($($namedget),+)
        }
    }
}
/*
macro_rules! vec_impl_trinop_vec_s {
    ($op:ident, $Out:ty, $Rhs1:ty, $Rhs2:ty, $getb:expr) => {
        type Output = $Out;
        fn $op(self, a: $Rhs1, b: $Rhs2) -> Self::Output {
            let mut out: $Out = unsafe { mem::uninitialized() };
            let mut iter = self.into_iter().zip(a.into_iter());
            for elem in &mut out {
                let (val, aa) = iter.next().unwrap();
                *elem = val.$op(aa, $getb);
            }
            out
        }
    }
}
macro_rules! vec_impl_trinop_s_vec {
    ($op:ident, $Out:ty, $Rhs1:ty, $Rhs2:ty, $geta:expr) => {
        type Output = $Out;
        fn $op(self, a: $Rhs1, b: $Rhs2) -> Self::Output {
            let mut out: $Out = unsafe { mem::uninitialized() };
            let mut iter = self.into_iter().zip(b.into_iter());
            for elem in &mut out {
                let (val, bb) = iter.next().unwrap();
                *elem = val.$op($geta, bb);
            }
            out
        }
    }
}
macro_rules! vec_impl_trinop_s_s {
    ($op:ident, $Out:ty, $Rhs1:ty, $Rhs2:ty, $geta:expr, $getb:expr) => {
        type Output = $Out;
        fn $op(self, a: $Rhs1, b: $Rhs2) -> Self::Output {
            let mut out: $Out = unsafe { mem::uninitialized() };
            let mut iter = self.into_iter();
            for elem in &mut out {
                let val = iter.next().unwrap();
                *elem = val.$op($geta, $getb);
            }
            out
        }
    }
}
*/
macro_rules! vec_impl_trinop {
    (impl $Op:ident for $Vec:ident { $op:tt } ($($namedget:tt)+)) => {
        impl<           T> $Op< $Vec<T>,     $Vec<T>> for    $Vec<T> where   T: $Op<    T,   T, Output=T> { vec_impl_trinop_vec_vec!{$op, $Vec<T>,   $Vec<T>,    $Vec<T>, ($($namedget)+)} }
        impl<       'c, T> $Op< $Vec<T>,     $Vec<T>> for &'c $Vec<T> where &'c T: $Op< T,   T, Output=T> { vec_impl_trinop_vec_vec!{$op, $Vec<T>,   $Vec<T>,    $Vec<T>, ($($namedget)+)} }
        impl<   'b,  T> $Op<    $Vec<T>, &'b $Vec<T>> for    $Vec<T> where   T: $Op<    T, &'b T, Output=T> { vec_impl_trinop_vec_vec!{$op, $Vec<T>,     $Vec<T>, &'b $Vec<T>, ($($namedget)+)} }
        impl<   'b, 'c, T> $Op< $Vec<T>, &'b $Vec<T>> for &'c $Vec<T> where &'c T: $Op< T, &'b T, Output=T> { vec_impl_trinop_vec_vec!{$op, $Vec<T>,     $Vec<T>, &'b $Vec<T>, ($($namedget)+)} }
        impl<'a,         T> $Op<&'a $Vec<T>,     $Vec<T>> for    $Vec<T> where   T: $Op<&'a T,   T, Output=T> { vec_impl_trinop_vec_vec!{$op, $Vec<T>, &'a $Vec<T>,  $Vec<T>, ($($namedget)+)} }
        impl<'a,     'c, T> $Op<&'a $Vec<T>,     $Vec<T>> for &'c $Vec<T> where &'c T: $Op<&'a T,    T, Output=T> { vec_impl_trinop_vec_vec!{$op, $Vec<T>, &'a $Vec<T>,  $Vec<T>, ($($namedget)+)} }
        impl<'a, 'b,     T> $Op<&'a $Vec<T>, &'b $Vec<T>> for    $Vec<T> where   T: $Op<&'a T, &'b T, Output=T> { vec_impl_trinop_vec_vec!{$op, $Vec<T>, &'a $Vec<T>, &'b $Vec<T>, ($($namedget)+)} }
        impl<'a, 'b, 'c, T> $Op<&'a $Vec<T>, &'b $Vec<T>> for &'c $Vec<T> where &'c T: $Op<&'a T, &'b T, Output=T> { vec_impl_trinop_vec_vec!{$op, $Vec<T>, &'a $Vec<T>, &'b $Vec<T>, ($($namedget)+)} }

        /* I give up, it's dumb.
        impl<           T> $Op< T,   T> for  $Vec<T> where   T: $Op<    T,   T, Output=T>, T: Copy { vec_impl_trinop_s_s!{$op, $Vec<T>,  T,  T, a, b} }
        impl<       'c, T> $Op< T,   T> for &'c $Vec<T> where &'c T: $Op<   T,   T, Output=T>, T: Copy { vec_impl_trinop_s_s!{$op, $Vec<T>,  T,  T, a, b} }
        impl<   'b,  T> $Op<    T, &'b T> for    $Vec<T> where   T: $Op<    T, &'b T, Output=T>, T: Copy { vec_impl_trinop_s_s!{$op, $Vec<T>,    T, &'b T, a, b     } }
        impl<   'b, 'c, T> $Op< T, &'b T> for &'c $Vec<T> where &'c T: $Op< T, &'b T, Output=T>, T: Copy { vec_impl_trinop_s_s!{$op, $Vec<T>,    T, &'b T, a, b     } }
        impl<'a,         T> $Op<&'a T,   T> for  $Vec<T> where   T: $Op<&'a T,   T, Output=T>, T: Copy { vec_impl_trinop_s_s!{$op, $Vec<T>, &'a T,   T, a       , b} }
        impl<'a,     'c, T> $Op<&'a T,   T> for &'c $Vec<T> where &'c T: $Op<&'a T,  T, Output=T>, T: Copy { vec_impl_trinop_s_s!{$op, $Vec<T>, &'a T,   T, a       , b} }
        impl<'a, 'b,     T> $Op<&'a T, &'b T> for    $Vec<T> where   T: $Op<&'a T, &'b T, Output=T>, T: Copy { vec_impl_trinop_s_s!{$op, $Vec<T>, &'a T, &'b T, a       , b     } }
        impl<'a, 'b, 'c, T> $Op<&'a T, &'b T> for &'c $Vec<T> where &'c T: $Op<&'a T, &'b T, Output=T>, T: Copy { vec_impl_trinop_s_s!{$op, $Vec<T>, &'a T, &'b T, a        , b     } }

        impl<           T> $Op< $Vec<T>,     T> for  $Vec<T> where   T: $Op<    T,   T, Output=T>, T: Copy { vec_impl_trinop_vec_s!{$op, $Vec<T>,    $Vec<T>,    T, b }
        impl<       'c, T> $Op< $Vec<T>,     T> for &'c $Vec<T> where &'c T: $Op<   T,   T, Output=T>, T: Copy { vec_impl_trinop_vec_s!{$op, $Vec<T>,    $Vec<T>,    T, b }
        impl<   'b,  T> $Op<    $Vec<T>, &'b T> for  $Vec<T> where   T: $Op<    T, &'b T, Output=T>, T: Copy { vec_impl_trinop_vec_s!{$op, $Vec<T>,  $Vec<T>, &'b T, b }
        impl<   'b, 'c, T> $Op< $Vec<T>, &'b T> for &'c $Vec<T> where &'c T: $Op<   T, &'b T, Output=T>, T: Copy { vec_impl_trinop_vec_s!{$op, $Vec<T>,  $Vec<T>, &'b T, b }
        impl<'a,         T> $Op<&'a $Vec<T>,     T> for  $Vec<T> where   T: $Op<&'a T,   T, Output=T>, T: Copy { vec_impl_trinop_vec_s!{$op, $Vec<T>, &'a $Vec<T>,   T, b }
        impl<'a,     'c, T> $Op<&'a $Vec<T>,     T> for &'c $Vec<T> where &'c T: $Op<&'a T,  T, Output=T>, T: Copy { vec_impl_trinop_vec_s!{$op, $Vec<T>, &'a $Vec<T>,   T, b }
        impl<'a, 'b,     T> $Op<&'a $Vec<T>, &'b T> for  $Vec<T> where   T: $Op<&'a T, &'b T, Output=T>, T: Copy { vec_impl_trinop_vec_s!{$op, $Vec<T>, &'a $Vec<T>, &'b T, b }
        impl<'a, 'b, 'c, T> $Op<&'a $Vec<T>, &'b T> for &'c $Vec<T> where &'c T: $Op<&'a T, &'b T, Output=T>, T: Copy { vec_impl_trinop_vec_s!{$op, $Vec<T>, &'a $Vec<T>, &'b T, b }

        impl<           T> $Op< T,   $Vec<T>> for    $Vec<T> where   T: $Op<    T,   T, Output=T>, T: Copy { vec_impl_trinop_s_vec!{$op, $Vec<T>,    T,  $Vec<T>, a }
        impl<       'c, T> $Op< T,   $Vec<T>> for &'c $Vec<T> where &'c T: $Op< T,   T, Output=T>, T: Copy { vec_impl_trinop_s_vec!{$op, $Vec<T>,    T,  $Vec<T>, a }
        impl<   'b,  T> $Op<    T, &'b $Vec<T>> for  $Vec<T> where   T: $Op<    T, &'b T, Output=T>, T: Copy { vec_impl_trinop_s_vec!{$op, $Vec<T>,  T, &'b $Vec<T>, a }
        impl<   'b, 'c, T> $Op< T, &'b $Vec<T>> for &'c $Vec<T> where &'c T: $Op<   T, &'b T, Output=T>, T: Copy { vec_impl_trinop_s_vec!{$op, $Vec<T>,  T, &'b $Vec<T>, a }
        impl<'a,         T> $Op<&'a T,   $Vec<T>> for    $Vec<T> where   T: $Op<&'a T,   T, Output=T>, T: Copy { vec_impl_trinop_s_vec!{$op, $Vec<T>, &'a T,     $Vec<T>, a }
        impl<'a,     'c, T> $Op<&'a T,   $Vec<T>> for &'c $Vec<T> where &'c T: $Op<&'a T,    T, Output=T>, T: Copy { vec_impl_trinop_s_vec!{$op, $Vec<T>, &'a T,     $Vec<T>, a }
        impl<'a, 'b,     T> $Op<&'a T, &'b $Vec<T>> for  $Vec<T> where   T: $Op<&'a T, &'b T, Output=T>, T: Copy { vec_impl_trinop_s_vec!{$op, $Vec<T>, &'a T, &'b $Vec<T>, a }
        impl<'a, 'b, 'c, T> $Op<&'a T, &'b $Vec<T>> for &'c $Vec<T> where &'c T: $Op<&'a T, &'b T, Output=T>, T: Copy { vec_impl_trinop_s_vec!{$op, $Vec<T>, &'a T, &'b $Vec<T>, a }
        */
    }
}

macro_rules! vec_impl_binop {
    (impl $Op:ident for $Vec:ident { $op:tt } ($($get:tt)+)) => {
        // NOTE: Reminder that scalars T: Copy also implement Into<$Vec<T>>.
        impl<V, T> $Op<V> for $Vec<T> where V: Into<$Vec<T>>, T: $Op<T, Output=T> {
            type Output = Self;
            fn $op(self, rhs: V) -> Self::Output {
                let rhs = rhs.into();
                $Vec::new($(self.$get.$op(rhs.$get)),+)
            }
        }

        impl<'a, T> $Op<&'a $Vec<T>> for $Vec<T> where T: $Op<&'a T, Output=T> {
            type Output = $Vec<T>;
            fn $op(self, rhs: &'a $Vec<T>) -> Self::Output {
                $Vec::new($(self.$get.$op(&rhs.$get)),+)
            }
        }
        impl<'a, T> $Op<$Vec<T>> for &'a $Vec<T> where &'a T: $Op<T, Output=T> {
            type Output = $Vec<T>;
            fn $op(self, rhs: $Vec<T>) -> Self::Output {
                $Vec::new($(self.$get.$op(rhs.$get)),+)
            }
        }
        impl<'a, 'b, T> $Op<&'a $Vec<T>> for &'b $Vec<T> where &'b T: $Op<&'a T, Output=T> {
            type Output = $Vec<T>;
            fn $op(self, rhs: &'a $Vec<T>) -> Self::Output {
                $Vec::new($(self.$get.$op(&rhs.$get)),+)
            }
        }

        /*
        #[allow(incoherent_fundamental_impls)]
        impl<'a, T> $Op<&'a T> for $Vec<T> where T: $Op<&'a T, Output=T> {
            type Output = $Vec<T>;
            fn $op(self, rhs: &'a T) -> Self::Output {
                $Vec::new($(self.$get.$op(rhs)),+)
            }
        }
        */
        impl<'a, T> $Op<T> for &'a $Vec<T> where &'a T: $Op<T, Output=T>, T: Copy {
            type Output = $Vec<T>;
            fn $op(self, rhs: T) -> Self::Output {
                $Vec::new($(self.$get.$op(rhs)),+)
            }
        }
        impl<'a, 'b, T> $Op<&'a T> for &'b $Vec<T> where &'b T: $Op<&'a T, Output=T> {
            type Output = $Vec<T>;
            fn $op(self, rhs: &'a T) -> Self::Output {
                $Vec::new($(self.$get.$op(rhs)),+)
            }
        }

    }
}
macro_rules! vec_impl_binop_assign {
    (impl $Op:ident for $Vec:ident { $op:tt } ($($get:tt)+)) => {
        // NOTE: Reminder that scalars T: Copy also implement Into<$Vec<T>>.
        impl<V, T> $Op<V> for $Vec<T> where V: Into<$Vec<T>>, T: $Op<T> {
            fn $op(&mut self, rhs: V) {
                let rhs = rhs.into();
                $(self.$get.$op(rhs.$get);)+
            }
        }
        /*
        #[allow(incoherent_fundamental_impls)]
        impl<'a, T> $Op<&'a $Vec<T>> for $Vec<T> where T: $Op<&'a T> {
            fn $op(&mut self, rhs: &'a $Vec<T>) {
                $(self.$get.$op(&rhs.$get);)+
            }
        }
        #[allow(incoherent_fundamental_impls)]
        impl<'a, T> $Op<&'a T> for $Vec<T> where T: $Op<&'a T> {
            fn $op(&mut self, rhs: &'a T) {
                $(self.$get.$op(rhs);)+
            }
        }
        */
    }
}
macro_rules! vec_impl_unop {
    (impl $Op:ident for $Vec:ident { $op:tt } ($($get:tt)+)) => {
        impl<T> $Op for $Vec<T> where T: $Op<Output=T> {
            type Output = Self;
            fn $op(self) -> Self::Output {
                Self::new($(self.$get.$op()),+)
            }
        }
    }
}

/// Generates implementations specific to the given vector type.
macro_rules! vec_impl_vec {

    ($c_or_simd:ident tuple $Vec:ident $vec:ident ($dim:expr) ($fmt:expr) ($($get:tt)+) ($($namedget:tt)+) ($($tupleget:tt)+) $Tuple:ty) => {

        impl<T> $Vec<T> {
            /// Creates a vector from elements.
            #[cfg_attr(feature = "clippy", allow(too_many_arguments))]
            pub fn new($($namedget:T),+) -> Self {
                $Vec($($namedget),+)
            }
        }

        vec_impl_vec!{common $Vec $vec ($dim) ($fmt) ($($get)+) ($($namedget)+) ($($tupleget)+) $Tuple}
        vec_impl_vec!{$c_or_simd $Vec $vec ($dim) ($fmt) ($($get)+) ($($namedget)+) ($($tupleget)+) $Tuple}
    };

    ($c_or_simd:ident struct $Vec:ident $vec:ident ($dim:expr) ($fmt:expr) ($($get:tt)+) ($($namedget:tt)+) ($($tupleget:tt)+) $Tuple:ty) => {

        impl<T> $Vec<T> {
            /// Creates a vector from elements.
            #[cfg_attr(feature = "clippy", allow(too_many_arguments))]
            pub fn new($($namedget:T),+) -> Self {
                Self { $($namedget),+ }
            }
        }

        vec_impl_vec!{common $Vec $vec ($dim) ($fmt) ($($get)+) ($($namedget)+) ($($tupleget)+) $Tuple}
        vec_impl_vec!{$c_or_simd $Vec $vec ($dim) ($fmt) ($($get)+) ($($namedget)+) ($($tupleget)+) $Tuple}
    };

    (c $Vec:ident $vec:ident ($dim:expr) ($fmt:expr) ($($get:tt)+) ($($namedget:tt)+) ($($tupleget:tt)+) $Tuple:ty) => {

        use super::super::repr_c::$vec::$Vec as CVec;
    };
    (simd $Vec:ident $vec:ident ($dim:expr) ($fmt:expr) ($($get:tt)+) ($($namedget:tt)+) ($($tupleget:tt)+) $Tuple:ty) => {

        use super::super::repr_c::$vec::$Vec as CVec;

        impl<T> From<CVec<T>> for $Vec<T> {
            fn from(v: CVec<T>) -> Self {
                Self::new($(v.$get),+)
            }
        }

        impl<T> From<$Vec<T>> for CVec<T> {
            fn from(v: $Vec<T>) -> Self {
                Self::new($(v.$get),+)
            }
        }

        /* NOTE: This will never be valid: SIMD vectors have alignment requirements.
        impl<T> AsRef<CVec<T>> for $Vec<T> {
            fn as_ref(v: &Self) -> &CVec<T> {
                unsafe {
                    mem::transmute(self)
                }
            }
        }
        impl<T> AsMut<CVec<T>> for $Vec<T> {
            fn as_ref(v: &mut Self) -> &mut CVec<T> {
                unsafe {
                    mem::transmute(self)
                }
            }
        }
        */

        impl<T> $Vec<T> {
            /// Converts this vector into its `#[repr(C)]` counterpart.
            pub fn into_repr_c(self) -> CVec<T> {
                self.into()
            }
        }
        impl<T> CVec<T> {
            /// Converts this vector into its `#[repr(simd)]` counterpart.
            pub fn into_repr_simd(self) -> $Vec<T> {
                self.into()
            }
        }
    };
    (common $Vec:ident $vec:ident ($dim:expr) ($fmt:expr) ($($get:tt)+) ($($namedget:tt)+) ($($tupleget:tt)+) $Tuple:ty) => {

        #[allow(missing_docs)]
        /// Displays the vector, formatted as `
        #[doc=$fmt]
        /// `.
        impl<T: Display> Display for $Vec<T> {
            fn fmt(&self, f: &mut Formatter) -> fmt::Result {
                write!(f, $fmt, $(self.$get),+)
            }
        }


        impl<T> $Vec<T> {

            /// Broadcasts a single value to all elements of a new vector.
            ///
            /// This function is also named `splat()` in some libraries, or
            /// `set1()` in Intel intrinsics.
            ///
            /// "Broadcast" was chosen as the name because it is explicit enough and is the
            /// same wording as the description in relevant Intel intrinsics.
            ///
            /// ```
            /// # use vek::vec::Vec4;
            /// assert_eq!(Vec4::broadcast(5), Vec4::new(5,5,5,5));
            /// assert_eq!(Vec4::broadcast(5), Vec4::from(5));
            /// ```
            pub fn broadcast(val: T) -> Self where T: Copy {
                Self::new($({let $namedget = val; $namedget}),+)
            }

            /// Creates a new vector with all elements set to zero.
            ///
            /// ```
            /// # use vek::vec::Vec4;
            /// assert_eq!(Vec4::zero(), Vec4::new(0,0,0,0));
            /// assert_eq!(Vec4::zero(), Vec4::broadcast(0));
            /// assert_eq!(Vec4::zero(), Vec4::from(0));
            /// ```
            pub fn zero() -> Self where T: Zero {
                Self::new($({let $namedget = T::zero(); $namedget}),+)
            }

            /// Creates a new vector with all elements set to one.
            ///
            /// ```
            /// # use vek::vec::Vec4;
            /// assert_eq!(Vec4::one(), Vec4::new(1,1,1,1));
            /// assert_eq!(Vec4::one(), Vec4::broadcast(1));
            /// assert_eq!(Vec4::one(), Vec4::from(1));
            /// ```
            pub fn one() -> Self where T: One {
                Self::new($({let $namedget = T::one(); $namedget}),+)
            }

            /// Produces a vector of the first `n` integers, starting from zero,
            /// where `n` is the number of elements for this vector type.
            ///
            /// The iota (ι) function, originating from APL.
            ///
            /// See [this StackOverflow answer](https://stackoverflow.com/a/9244949).
            ///
            /// This is mostly useful for debugging purposes and tests.
            ///
            /// ```
            /// # use vek::vec::Vec4;
            /// assert_eq!(Vec4::iota(), Vec4::new(0, 1, 2, 3));
            /// ```
            pub fn iota() -> Self where T: Zero + One + AddAssign + Copy {
                let mut i = T::zero();
                $(
                    let $namedget = i;
                    i += T::one();
                )+
                Self::new($($namedget),+)
            }

            /// Convenience method which returns the number of elements of this vector.
            ///
            /// ```
            /// # use vek::vec::Vec4;
            /// let v = Vec4::new(0,1,2,3);
            /// assert_eq!(v.elem_count(), 4);
            /// ```
            pub fn elem_count(&self) -> usize {
                $dim
            }
            /// Convenience constant representing the number of elements for this vector type.
            pub const ELEM_COUNT: usize = $dim;

            /// Converts this into a tuple with the same number of elements by consuming.
            #[cfg_attr(feature = "clippy", allow(type_complexity))]
            pub fn into_tuple(self) -> $Tuple {
                ($(self.$get),+)
            }
            /// Converts this vector into a fixed-size array.
            #[cfg_attr(feature = "clippy", allow(type_complexity))]
            pub fn into_array(self) -> [T; $dim] {
                [$(self.$get, )+]
            }
            // NOTE: Deref<[T]> provides `to_vec()`. Don't write one here!


            /// Are elements of this vector tightly packed in memory ?
            // NOTE: Private, because assumed to be always true at compile-time!
            // Conversion to pointer and slice are never supposed to panic!
            // See extensive tests.
            pub(crate) fn is_packed(&self) -> bool {
                let ptr = self as *const _ as *const T;
                let mut i = -1isize;
                $(
                    i += 1;
                    if unsafe { ptr.offset(i) } != &self.$get as *const _ {
                        return false;
                    }
                )+
                true
            }
            /// Converts this into a raw pointer of read-only data.
            fn as_ptr_priv(&self) -> *const T {
                // This ought to be true and is checked by tests.
                // Still, let's be careful about exotic architectures
                // or alignment requirement of elements.
                // This panic case is not documented because it is never supposed to happen in the
                // first place (otherwise, we missed something).
                // Also, it would have to be mentioned in all APIs that use
                // as_ptr(), such as as_slice and impl Index.
                assert!(self.is_packed());
                self as *const _ as *const T
            }
            /// Converts this into a raw pointer.
            fn as_mut_ptr_priv(&mut self) -> *mut T {
                // See rationale in as_ptr_priv()
                assert!(self.is_packed());
                self as *mut _ as *mut T
            }

            /// View this vector as an immutable slice.
            pub fn as_slice(&self) -> &[T] {
                unsafe {
                    slice::from_raw_parts(self.as_ptr_priv(), $dim)
                }
            }
            /// View this vector as a mutable slice.
            pub fn as_mut_slice(&mut self) -> &mut [T] {
                unsafe {
                    slice::from_raw_parts_mut(self.as_mut_ptr_priv(), $dim)
                }
            }

            /// Collects the content of a slice into a new vector. Elements are initialized to
            /// their default values.
            pub fn from_slice(slice: &[T]) -> Self where T: Default + Copy {
                Self::from_iter(slice.into_iter().cloned())
            }

            /// Returns a memberwise-converted copy of this vector, using the given conversion
            /// closure.
            ///
            /// ```
            /// # use vek::vec::Vec4;
            /// let v = Vec4::new(0_f32, 1., 1.8, 3.14);
            /// let i = v.map(|x| x.round() as i32);
            /// assert_eq!(i, Vec4::new(0, 1, 2, 3));
            /// ```
            ///
            /// Performing LERP on integer vectors by concisely converting them to floats:
            ///
            /// ```
            /// # use vek::Vec4;
            /// let a = Vec4::new(0,1,2,3).map(|x| x as f32);
            /// let b = Vec4::new(2,3,4,5).map(|x| x as f32);
            /// let v = Vec4::lerp(a, b, 0.5_f32).map(|x| x.round() as i32);
            /// assert_eq!(v, Vec4::new(1,2,3,4));
            /// ```
            pub fn map<D,F>(self, mut f: F) -> $Vec<D> where F: FnMut(T) -> D {
                $Vec::new($(f(self.$get)),+)
            }
            /// Applies the function f to each element of two vectors, pairwise, and returns the result.
            ///
            /// ```
            /// # use vek::vec::Vec4;
            /// let a = Vec4::<u8>::new(255, 254, 253, 252);
            /// let b = Vec4::<u8>::new(1, 2, 3, 4);
            /// let v = a.map2(b, |a, b| a.wrapping_add(b));
            /// assert_eq!(v, Vec4::zero());
            /// let v = a.map2(b, u8::wrapping_add);
            /// assert_eq!(v, Vec4::zero());
            /// ```
            pub fn map2<D,F,S>(self, other: $Vec<S>, mut f: F) -> $Vec<D> where F: FnMut(T, S) -> D {
                $Vec::new($(f(self.$get, other.$get)),+)
            }
            /// Applies the function f to each element of this vector, in-place.
            ///
            /// ```
            /// # use vek::Vec4;
            /// let mut v = Vec4::new(0_u32, 1, 2, 3);
            /// v.apply(|x| x.count_ones());
            /// assert_eq!(v, Vec4::new(0, 1, 1, 2));
            /// ```
            pub fn apply<F>(&mut self, mut f: F) where T: Copy, F: FnMut(T) -> T {
                $(self.$get = f(self.$get);)+
            }
            /// Applies the function f to each element of two vectors, pairwise, in-place.
            ///
            /// ```
            /// # use vek::vec::Vec4;
            /// let mut a = Vec4::<u8>::new(255, 254, 253, 252);
            /// let b = Vec4::<u8>::new(1, 2, 3, 4);
            /// a.apply2(b, |a, b| a.wrapping_add(b));
            /// assert_eq!(a, Vec4::zero());
            /// a.apply2(b, u8::wrapping_add);
            /// assert_eq!(a, b);
            /// ```
            pub fn apply2<F, S>(&mut self, other: $Vec<S>, mut f: F) where T: Copy, F: FnMut(T, S) -> T {
                $(self.$get = f(self.$get, other.$get);)+
            }
            /// Returns a memberwise-converted copy of this vector, using `NumCast`.
            ///
            /// ```
            /// # use vek::vec::Vec4;
            /// let v = Vec4::new(0_f32, 1., 2., 3.);
            /// let i: Vec4<i32> = v.numcast().unwrap();
            /// assert_eq!(i, Vec4::new(0, 1, 2, 3));
            /// ```
            pub fn numcast<D>(self) -> Option<$Vec<D>> where T: NumCast, D: NumCast {
                // NOTE: Should use `?` for conciseness, but docs.rs uses rustc 1.22 and doesn't seem to like that.
                Some($Vec::new($(match D::from(self.$get) {
                    Some(x) => x,
                    None => return None,
                }),+))
            }

            /// Fused multiply-add. Returns `self * mul + add`, and may be implemented
            /// efficiently by the hardware.
            ///
            /// The compiler is often able to detect this kind of operation, 
            /// so generally you don't need to use it. However, it can make
            /// your intent clear.
            ///
            /// The name for this method is the one used by the same operation
            /// on primitive floating-point types.
            ///
            /// ```
            /// # use vek::vec::Vec4;
            /// let a = Vec4::new(0,1,2,3);
            /// let b = Vec4::new(4,5,6,7);
            /// let c = Vec4::new(8,9,0,1);
            /// assert_eq!(a*b+c, a.mul_add(b, c));
            /// ```
            pub fn mul_add<V: Into<Self>>(self, mul: V, add: V) -> Self 
                where T: MulAdd<T,T,Output=T>
            {
                let (mul, add) = (mul.into(), add.into());
                let mut iter = self.into_iter().zip(mul.into_iter().zip(add.into_iter()));
                $(
                    let (val, (mul, add)) = iter.next().unwrap();
                    let $namedget = val.mul_add(mul, add);
                )+
                Self::new($($namedget),+)
            }

            /// Is any of the elements negative ?
            ///
            /// This was intended for checking the validity of extent vectors, but can make
            /// sense for other types too.
            pub fn is_any_negative(&self) -> bool where T: Signed {
                self.iter().fold(false, |acc, x| acc || x.is_negative())
            }

            /// Are all of the elements positive ?
            pub fn are_all_positive(&self) -> bool where T: Signed {
                !self.is_any_negative()
            }

            /// Compares elements of `a` and `b`, and returns the minimum values into a new
            /// vector, using total ordering.
            ///
            /// ```
            /// # use vek::vec::Vec4;
            /// let a = Vec4::new(0,1,2,3);
            /// let b = Vec4::new(3,2,1,0);
            /// let m = Vec4::new(0,1,1,0);
            /// assert_eq!(m, Vec4::min(a, b));
            /// ```
            pub fn min<V>(a: V, b: V) -> Self where V: Into<Self>, T: Ord {
                let (a, b) = (a.into(), b.into());
                Self::new($(cmp::min(a.$get, b.$get)),+)
            }
            /// Compares elements of `a` and `b`, and returns the maximum values into a new
            /// vector, using total ordering.
            ///
            /// ```
            /// # use vek::vec::Vec4;
            /// let a = Vec4::new(0,1,2,3);
            /// let b = Vec4::new(3,2,1,0);
            /// let m = Vec4::new(3,2,2,3);
            /// assert_eq!(m, Vec4::max(a, b));
            /// ```
            pub fn max<V>(a: V, b: V) -> Self where V: Into<Self>, T: Ord {
                let (a, b) = (a.into(), b.into());
                Self::new($(cmp::max(a.$get, b.$get)),+)
            }
            /// Compares elements of `a` and `b`, and returns the minimum values into a new
            /// vector, using partial ordering.
            ///
            /// ```
            /// # use vek::vec::Vec4;
            /// let a = Vec4::new(0,1,2,3);
            /// let b = Vec4::new(3,2,1,0);
            /// let m = Vec4::new(0,1,1,0);
            /// assert_eq!(m, Vec4::partial_min(a, b));
            /// ```
            pub fn partial_min<V>(a: V, b: V) -> Self where V: Into<Self>, T: PartialOrd {
                let (a, b) = (a.into(), b.into());
                Self::new($(partial_min(a.$get, b.$get)),+)
            }
            /// Compares elements of `a` and `b`, and returns the minimum values into a new
            /// vector, using partial ordering.
            ///
            /// ```
            /// # use vek::vec::Vec4;
            /// let a = Vec4::new(0,1,2,3);
            /// let b = Vec4::new(3,2,1,0);
            /// let m = Vec4::new(3,2,2,3);
            /// assert_eq!(m, Vec4::partial_max(a, b));
            /// ```
            pub fn partial_max<V>(a: V, b: V) -> Self where V: Into<Self>, T: PartialOrd {
                let (a, b) = (a.into(), b.into());
                Self::new($(partial_max(a.$get, b.$get)),+)
            }

            /// Returns the element which has the lowest value in this vector, using total
            /// ordering.
            ///
            /// ```
            /// # use vek::vec::Vec4;
            /// assert_eq!(-5, Vec4::new(0, 5, -5, 8).reduce_min());
            /// ```
            pub fn reduce_min(self) -> T where T: Ord {
                self.into_iter().min().unwrap()
            }
            /// Returns the element which has the highest value in this vector, using total
            /// ordering.
            ///
            /// ```
            /// # use vek::vec::Vec4;
            /// assert_eq!(8, Vec4::new(0, 5, -5, 8).reduce_max());
            /// ```
            pub fn reduce_max(self) -> T where T: Ord {
                self.into_iter().max().unwrap()
            }

            /// Returns the element which has the lowest value in this vector, using partial
            /// ordering.
            ///
            /// ```
            /// # use vek::vec::Vec4;
            /// assert_eq!(-5_f32, Vec4::new(0_f32, 5., -5., 8.).reduce_partial_min());
            /// ```
            pub fn reduce_partial_min(self) -> T where T: PartialOrd {
                self.reduce(partial_min)
            }
            /// Returns the element which has the highest value in this vector, using partial
            /// ordering.
            ///
            /// ```
            /// # use vek::vec::Vec4;
            /// assert_eq!(8_f32, Vec4::new(0_f32, 5., -5., 8.).reduce_partial_max());
            /// ```
            pub fn reduce_partial_max(self) -> T where T: PartialOrd {
                self.reduce(partial_max)
            }

            /// Returns the result of bitwise-AND (`&`) on all elements of this vector.
            ///
            /// ```
            /// # use vek::vec::Vec4;
            /// assert_eq!(true,  Vec4::new(true, true, true, true).reduce_bitand());
            /// assert_eq!(false, Vec4::new(true, false, true, true).reduce_bitand());
            /// assert_eq!(false, Vec4::new(true, true, true, false).reduce_bitand());
            /// ```
            pub fn reduce_bitand(self) -> T where T: BitAnd<T, Output=T> {
                self.reduce(BitAnd::bitand)
            }

            /// Returns the result of bitwise-OR (`|`) on all elements of this vector.
            ///
            /// ```
            /// # use vek::vec::Vec4;
            /// assert_eq!(false, Vec4::new(false, false, false, false).reduce_bitor());
            /// assert_eq!(true,  Vec4::new(false, false, true, false).reduce_bitor());
            /// ```
            pub fn reduce_bitor(self) -> T where T: BitOr<T, Output=T> {
                self.reduce(BitOr::bitor)
            }

            /// Returns the result of bitwise-XOR (`^`) on all elements of this vector.
            ///
            /// ```
            /// # use vek::vec::Vec4;
            /// assert_eq!(false, Vec4::new(true, true, true, true).reduce_bitxor());
            /// assert_eq!(true,  Vec4::new(true, false, true, true).reduce_bitxor());
            /// ```
            pub fn reduce_bitxor(self) -> T where T: BitXor<T, Output=T> {
                self.reduce(BitXor::bitxor)
            }

            /// Reduces this vector with the given accumulator closure.
            pub fn reduce<F>(self, f: F) -> T where F: FnMut(T,T) -> T {
                let mut i = self.into_iter();
                let first = i.next().unwrap();
                i.fold(first, f)
            }

            /// Returns the product of each of this vector's elements.
            ///
            /// ```
            /// # use vek::vec::Vec4;
            /// assert_eq!(1*2*3*4, Vec4::new(1, 2, 3, 4).product());
            /// ```
            pub fn product(self) -> T where T: Product {
                self.into_iter().product()
            }
            /// Returns the sum of each of this vector's elements.
            ///
            /// ```
            /// # use vek::vec::Vec4;
            /// assert_eq!(1+2+3+4, Vec4::new(1, 2, 3, 4).sum());
            /// ```
            pub fn sum(self) -> T where T: Sum {
                self.into_iter().sum()
            }
            /// Returns the average of this vector's elements.
            ///
            /// ```
            /// # use vek::vec::Vec4;
            /// assert_eq!(2.5_f32, Vec4::new(1_f32, 2., 3., 4.).average());
            /// ```
            ///
            /// You should avoid using it on `u8` vectors, not only because integer
            /// overflows cause panics in debug mode, but also because of integer division, the result
            /// may not be the one you expect.
            ///
            /// ```should_panic
            /// # use vek::vec::Vec4;
            /// // This causes a panic!
            /// let red = Vec4::new(255u8, 1, 0, 0);
            /// let grey_level = red.average();
            /// assert_eq!(grey_level, 128);
            /// ```
            ///
            /// You may want to convert the elements to bigger integers
            /// (or floating-point) instead:
            ///
            /// ```
            /// # use vek::vec::Vec4;
            /// let red = Vec4::new(255u8, 1, 128, 128);
            ///
            /// let red = red.map(|c| c as u16);
            /// let grey_level = red.average() as u8;
            /// assert_eq!(grey_level, 128);
            ///
            /// let red = red.map(|c| c as f32);
            /// let grey_level = red.average().round() as u8;
            /// assert_eq!(grey_level, 128);
            /// ```
            pub fn average(self) -> T where T: Sum + Div<T, Output=T> + From<u8> {
                self.sum() / T::from($dim as _)
            }

            /// Returns a new vector which elements are the respective square roots of this
            /// vector's elements.
            ///
            /// ```
            /// # use vek::vec::Vec4;
            /// let v = Vec4::new(1f32, 2f32, 3f32, 4f32);
            /// let s = Vec4::new(1f32, 4f32, 9f32, 16f32);
            /// assert_eq!(v, s.sqrt());
            /// ```
            pub fn sqrt(self) -> Self where T: Real {
                Self::new($(self.$get.sqrt()),+)
            }

            /// Returns a new vector which elements are the respective reciprocal 
            /// square roots of this vector's elements.
            ///
            /// ```
            /// # use vek::vec::Vec4;
            /// let v = Vec4::new(1f32, 0.5f32, 1f32/3f32, 0.25f32);
            /// let s = Vec4::new(1f32, 4f32, 9f32, 16f32);
            /// assert_eq!(v, s.rsqrt());
            /// ```
            pub fn rsqrt(self) -> Self where T: Real {
                self.sqrt().recip()
            }
            /// Returns a new vector which elements are the respective reciprocal 
            /// of this vector's elements.
            ///
            /// ```
            /// # use vek::vec::Vec4;
            /// let v = Vec4::new(1f32, 0.5f32, 0.25f32, 0.125f32);
            /// let s = Vec4::new(1f32, 2f32, 4f32, 8f32);
            /// assert_eq!(v, s.recip());
            /// assert_eq!(s, v.recip());
            /// ```
            pub fn recip(self) -> Self where T: Real {
                Self::new($(self.$get.recip()),+)
            }
            /// Returns a new vector which elements are rounded to the nearest greater integer.
            ///
            /// ```
            /// # use vek::vec::Vec4;
            /// let v = Vec4::new(0_f32, 1., 1.8, 3.14);
            /// assert_eq!(v.ceil(), Vec4::new(0f32, 1f32, 2f32, 4f32));
            /// ```
            pub fn ceil(self) -> Self where T: Real {
                Self::new($(self.$get.ceil()),+)
            }
            /// Returns a new vector which elements are rounded down to the nearest lower integer.
            ///
            /// ```
            /// # use vek::vec::Vec4;
            /// let v = Vec4::new(0_f32, 1., 1.8, 3.14);
            /// assert_eq!(v.floor(), Vec4::new(0f32, 1f32, 1f32, 3f32));
            /// ```
            pub fn floor(self) -> Self where T: Real {
                Self::new($(self.$get.floor()),+)
            }
            /// Returns a new vector which elements are rounded to the nearest integer.
            ///
            /// ```
            /// # use vek::vec::Vec4;
            /// let v = Vec4::new(0_f32, 1., 1.8, 3.14);
            /// assert_eq!(v.round(), Vec4::new(0f32, 1f32, 2f32, 3f32));
            /// ```
            pub fn round(self) -> Self where T: Real {
                Self::new($(self.$get.round()),+)
            }

            /// Horizontally adds adjacent pairs of elements in `self` and `rhs` into a new vector.
            ///
            /// ```
            /// # use vek::vec::Vec4;
            /// let a = Vec4::new(0, 1, 2, 3);
            /// let b = Vec4::new(4, 5, 6, 7);
            /// let h = Vec4::new(0+1, 2+3, 4+5, 6+7);
            /// assert_eq!(h, a.hadd(b));
            /// ```
            pub fn hadd(self, rhs: Self) -> Self where T: Add<T, Output=T> {
                let mut iter = self.into_iter().chain(rhs.into_iter());
                $(
                    let $namedget = { 
                        let a = iter.next().unwrap();
                        let b = iter.next().unwrap();
                        a + b
                    };
                )+
                Self::new($($namedget),+)
            }

            vec_impl_cmp!{
                /// Compares each element of two vectors with the partial equality test, returning a boolean vector.
                ///
                /// ```
                /// # use vek::vec::Vec4;
                /// let u = Vec4::new(0,2,2,6);
                /// let v = Vec4::new(0,1,2,3);
                /// assert_eq!(u.partial_cmpeq(&v), Vec4::new(true, false, true, false));
                /// ```
                , $Vec, partial_cmpeq, ==, PartialEq
            }
            vec_impl_cmp!{
                /// Compares each element of two vectors with the partial not-equal test, returning a boolean vector.
                ///
                /// ```
                /// # use vek::vec::Vec4;
                /// let u = Vec4::new(0,2,2,6);
                /// let v = Vec4::new(0,1,2,3);
                /// assert_eq!(u.partial_cmpne(&v), Vec4::new(false, true, false, true));
                /// ```
                , $Vec, partial_cmpne, !=, PartialEq
            }

            vec_impl_cmp!{
                /// Compares each element of two vectors with the partial greater-or-equal test, returning a boolean vector.
                ///
                /// ```
                /// # use vek::vec::Vec4;
                /// let u = Vec4::new(0,2,2,2);
                /// let v = Vec4::new(0,1,2,3);
                /// assert_eq!(u.partial_cmpge(&v), Vec4::new(true, true, true, false));
                /// ```
                , $Vec, partial_cmpge, >=, PartialOrd
            }

            vec_impl_cmp!{
                /// Compares each element of two vectors with the partial greater-than test, returning a boolean vector.
                ///
                /// ```
                /// # use vek::vec::Vec4;
                /// let u = Vec4::new(0,2,2,6);
                /// let v = Vec4::new(0,1,2,3);
                /// assert_eq!(u.partial_cmpgt(&v), Vec4::new(false, true, false, true));
                /// ```
                , $Vec, partial_cmpgt, >, PartialOrd
            }

            vec_impl_cmp!{
                /// Compares each element of two vectors with the partial less-or-equal test, returning a boolean vector.
                ///
                /// ```
                /// # use vek::vec::Vec4;
                /// let u = Vec4::new(0,2,2,2);
                /// let v = Vec4::new(0,1,2,3);
                /// assert_eq!(u.partial_cmple(&v), Vec4::new(true, false, true, true));
                /// ```
                , $Vec, partial_cmple, <=, PartialOrd
            }

            vec_impl_cmp!{
                /// Compares each element of two vectors with the partial less-than test, returning a boolean vector.
                ///
                /// ```
                /// # use vek::vec::Vec4;
                /// let u = Vec4::new(0,2,2,2);
                /// let v = Vec4::new(0,1,2,3);
                /// assert_eq!(u.partial_cmplt(&v), Vec4::new(false, false, false, true));
                /// ```
                , $Vec, partial_cmplt, <, PartialOrd
            }

            vec_impl_cmp!{
                /// Compares each element of two vectors with the partial equality test, returning a boolean vector.
                ///
                /// ```
                /// # use vek::vec::Vec4;
                /// let u = Vec4::new(0,2,2,6);
                /// let v = Vec4::new(0,1,2,3);
                /// assert_eq!(u.cmpeq(&v), Vec4::new(true, false, true, false));
                /// ```
                , $Vec, cmpeq, ==, Eq
            }
            vec_impl_cmp!{
                /// Compares each element of two vectors with the total not-equal test, returning a boolean vector.
                ///
                /// ```
                /// # use vek::vec::Vec4;
                /// let u = Vec4::new(0,2,2,6);
                /// let v = Vec4::new(0,1,2,3);
                /// assert_eq!(u.cmpne(&v), Vec4::new(false, true, false, true));
                /// ```
                , $Vec, cmpne, !=, Eq
            }

            vec_impl_cmp!{
                /// Compares each element of two vectors with the total greater-or-equal test, returning a boolean vector.
                ///
                /// ```
                /// # use vek::vec::Vec4;
                /// let u = Vec4::new(0,2,2,2);
                /// let v = Vec4::new(0,1,2,3);
                /// assert_eq!(u.cmpge(&v), Vec4::new(true, true, true, false));
                /// ```
                , $Vec, cmpge, >=, Ord
            }

            vec_impl_cmp!{
                /// Compares each element of two vectors with the total greater-than test, returning a boolean vector.
                ///
                /// ```
                /// # use vek::vec::Vec4;
                /// let u = Vec4::new(0,2,2,6);
                /// let v = Vec4::new(0,1,2,3);
                /// assert_eq!(u.cmpgt(&v), Vec4::new(false, true, false, true));
                /// ```
                , $Vec, cmpgt, >, Ord
            }

            vec_impl_cmp!{
                /// Compares each element of two vectors with the total less-or-equal test, returning a boolean vector.
                ///
                /// ```
                /// # use vek::vec::Vec4;
                /// let u = Vec4::new(0,2,2,2);
                /// let v = Vec4::new(0,1,2,3);
                /// assert_eq!(u.cmple(&v), Vec4::new(true, false, true, true));
                /// ```
                , $Vec, cmple, <=, Ord
            }

            vec_impl_cmp!{
                /// Compares each element of two vectors with the total less-than test, returning a boolean vector.
                ///
                /// ```
                /// # use vek::vec::Vec4;
                /// let u = Vec4::new(0,2,2,2);
                /// let v = Vec4::new(0,1,2,3);
                /// assert_eq!(u.cmplt(&v), Vec4::new(false, false, false, true));
                /// ```
                , $Vec, cmplt, <, Ord
            }

	        /// Returns the linear interpolation of `from` to `to` with `factor` unconstrained.  
            /// See the `Lerp` trait.
            pub fn lerp_unclamped_precise<S: Into<Self>>(from: Self, to: Self, factor: S) -> Self
                where T: Copy + One + Mul<Output=T> + Sub<Output=T> + MulAdd<T,T,Output=T>
            {
                let factor = factor.into();
                from.mul_add(Self::one()-factor, to*factor)
            }
	        /// Same as `lerp_unclamped_precise`, implemented as a possibly faster but less precise operation.
            /// See the `Lerp` trait.
            pub fn lerp_unclamped<S: Into<Self>>(from: Self, to: Self, factor: S) -> Self
                where T: Copy + Sub<Output=T> + MulAdd<T,T,Output=T>
            {
                let factor = factor.into();
                factor.mul_add(to - from, from)
            }
	        /// Returns the linear interpolation of `from` to `to` with `factor` constrained to be
            /// between 0 and 1.  
            /// See the `Lerp` trait.
            pub fn lerp<S: Into<Self> + Clamp + Zero + One>(from: Self, to: Self, factor: S) -> Self
                where T: Copy + Sub<Output=T> + MulAdd<T,T,Output=T>
            {
                Self::lerp_unclamped(from, to, factor.clamped01().into())
            }
            /// Returns the linear interpolation of `from` to `to` with `factor` constrained to be
            /// between 0 and 1.  
            /// See the `Lerp` trait.
            pub fn lerp_precise<S: Into<Self> + Clamp + Zero + One>(from: Self, to: Self, factor: S) -> Self
                where T: Copy + One + Mul<Output=T> + Sub<Output=T> + MulAdd<T,T,Output=T>
            {
                Self::lerp_unclamped_precise(from, to, factor.clamped01().into())
            }
        }


        // OPS

        impl<T, Factor> Lerp<Factor> for $Vec<T>
            where T: Lerp<Factor,Output=T>,
                  Factor: Copy
        {
            type Output = Self;
            fn lerp_unclamped_precise(from: Self, to: Self, factor: Factor) -> Self {
                Self::new($(Lerp::lerp_unclamped_precise(from.$get, to.$get, factor)),+)
            }
            fn lerp_unclamped(from: Self, to: Self, factor: Factor) -> Self {
                Self::new($(Lerp::lerp_unclamped(from.$get, to.$get, factor)),+)
            }
        }
        impl<'a, T, Factor> Lerp<Factor> for &'a $Vec<T>
            where &'a T: Lerp<Factor,Output=T>,
                  Factor: Copy
        {
            type Output = $Vec<T>;
            fn lerp_unclamped_precise(from: Self, to: Self, factor: Factor) -> $Vec<T> {
                $Vec::new($(Lerp::lerp_unclamped_precise(&from.$get, &to.$get, factor)),+)
            }
            fn lerp_unclamped(from: Self, to: Self, factor: Factor) -> $Vec<T> {
                $Vec::new($(Lerp::lerp_unclamped(&from.$get, &to.$get, factor)),+)
            }
        }


        impl<T: Wrap + Copy> Wrap<T> for $Vec<T> {
            fn wrapped(self, upper: T) -> Self {
                self.wrapped(Self::broadcast(upper))
            }
            fn wrapped_between(self, lower: T, upper: T) -> Self {
                self.wrapped_between(Self::broadcast(lower), Self::broadcast(upper))
            }
            fn pingpong(self, upper: T) -> Self {
                self.pingpong(Self::broadcast(upper))
            }
        }
        impl<T: Wrap> Wrap<$Vec<T>> for $Vec<T> {
            fn wrapped(self, upper: $Vec<T>) -> Self {
                Self::new($(self.$get.wrapped(upper.$get)),+)
            }
            fn wrapped_between(self, lower: Self, upper: Self) -> Self {
                Self::new($(self.$get.wrapped_between(lower.$get, upper.$get)),+)
            }
            fn pingpong(self, upper: Self) -> Self {
                Self::new($(self.$get.pingpong(upper.$get)),+)
            }
        }

        impl<T: Clamp + Copy> Clamp<T> for $Vec<T> {
            fn clamped(self, lower: T, upper: T) -> Self {
                self.clamped(Self::broadcast(lower), Self::broadcast(upper))
            }
        }
        impl<T: IsBetween<Output=bool> + Copy> IsBetween<T> for $Vec<T> {
            type Output = $Vec<bool>;
            fn is_between(self, lower: T, upper: T) -> Self::Output {
                self.is_between(Self::broadcast(lower), Self::broadcast(upper))
            }
        }
        impl<T: Clamp> Clamp<$Vec<T>> for $Vec<T> {
            fn clamped(self, lower: Self, upper: Self) -> Self {
                $Vec::new($(self.$get.clamped(lower.$get, upper.$get)),+)
            }
        }
        impl<T: IsBetween<Output=bool>> IsBetween<$Vec<T>> for $Vec<T> {
            type Output = $Vec<bool>;
            fn is_between(self, lower: Self, upper: Self) -> Self::Output {
                $Vec::new($(self.$get.is_between(lower.$get, upper.$get)),+)
            }
        }


        // TRAITS IMPLS

        impl<T: Zero + PartialEq> Zero for $Vec<T> {
            fn zero() -> Self { Self::zero() }
            fn is_zero(&self) -> bool { self == &Self::zero() }
        }
        impl<T: One> One for $Vec<T> {
            fn one() -> Self { Self::one() }
        }
        // WISH: impl Real for Vec<Real> ?
        // NOPE: Vectors can't implement these items :
        // - fn classify(self) -> FpCategory;
        // - fn integer_decode(self) -> (u64, i16, i8);


        impl<T: ApproxEq> ApproxEq for $Vec<T> where T::Epsilon: Copy {
            type Epsilon = T::Epsilon;

            fn default_epsilon() -> T::Epsilon {
                T::default_epsilon()
            }

            fn default_max_relative() -> T::Epsilon {
                T::default_max_relative()
            }

            fn default_max_ulps() -> u32 {
                T::default_max_ulps()
            }

            fn relative_eq(&self, other: &Self, epsilon: T::Epsilon, max_relative: T::Epsilon) -> bool {
                for (l, r) in self.iter().zip(other.iter()) {
                    if !T::relative_eq(l, r, epsilon, max_relative) {
                        return false;
                    }
                }
                true
            }

            fn ulps_eq(&self, other: &Self, epsilon: T::Epsilon, max_ulps: u32) -> bool {
                for (l, r) in self.iter().zip(other.iter()) {
                    if !T::ulps_eq(l, r, epsilon, max_ulps) {
                        return false;
                    }
                }
                true
            }
        }
        impl $Vec<bool> {
            // NOTE: We DO NEED this method.
            // Otherwise, on rustc rustc 1.24.0-nightly (77e189cd7 2017-12-28),
            // we get an ICE, with #[repr(simd)] bool vectors, when running `cargo test --release` :
            //     Invalid bitcast
            //     %1 = bitcast i8 %0 to i1
            //     Invalid bitcast
            //     %3 = bitcast i8 %2 to i1
            //     Invalid bitcast
            //     %5 = bitcast i8 %4 to i1
            //     LLVM ERROR: Broken function found, compilation aborted!
            // Using iter() instead of into_iter() in this special case solves this.
            fn reduce_bool<F>(&self, f: F) -> bool where F: FnMut(bool,&bool) -> bool {
                let mut i = self.iter();
                let first = i.next().unwrap();
                i.fold(*first, f)
            }
            /// Returns the result of logical AND (`&&`) on all elements of this vector.
            ///
            /// ```
            /// # use vek::vec::Vec4;
            /// assert_eq!(true,  Vec4::new(true, true, true, true).reduce_and());
            /// assert_eq!(false, Vec4::new(true, false, true, true).reduce_and());
            /// assert_eq!(false, Vec4::new(true, true, true, false).reduce_and());
            /// ```
            pub fn reduce_and(self) -> bool {
                self.reduce_bool(|a, b| a && *b)
            }
            /// Returns the result of logical OR (`||`) on all elements of this vector.
            ///
            /// ```
            /// # use vek::vec::Vec4;
            /// assert_eq!(false, Vec4::new(false, false, false, false).reduce_or());
            /// assert_eq!(true,  Vec4::new(false, false, true, false).reduce_or());
            /// ```
            pub fn reduce_or(self) -> bool {
                self.reduce_bool(|a, b| a || *b)
            }
            /// Reduces this vector using total inequality.
            ///
            /// ```
            /// # use vek::vec::Vec4;
            /// assert_eq!(false, Vec4::new(true, true, true, true).reduce_ne());
            /// assert_eq!(true,  Vec4::new(true, false, true, true).reduce_ne());
            /// ```
            pub fn reduce_ne(self) -> bool {
                self.reduce_bool(|a, b| a != *b)
            }
        }
        vec_impl_trinop!{impl MulAdd for $Vec { mul_add } ($($namedget)+)}
        vec_impl_unop!{ impl Neg for $Vec { neg } ($($get)+)}
        vec_impl_binop!{impl Add for $Vec { add } ($($get)+)}
        vec_impl_binop!{impl Sub for $Vec { sub } ($($get)+)}
        vec_impl_binop!{impl Mul for $Vec { mul } ($($get)+)}
        vec_impl_binop!{impl Div for $Vec { div } ($($get)+)}
        vec_impl_binop!{impl Rem for $Vec { rem } ($($get)+)}
        vec_impl_binop_assign!{ impl AddAssign for $Vec { add_assign } ($($get)+)}
        vec_impl_binop_assign!{ impl SubAssign for $Vec { sub_assign } ($($get)+)}
        vec_impl_binop_assign!{ impl MulAssign for $Vec { mul_assign } ($($get)+)}
        vec_impl_binop_assign!{ impl DivAssign for $Vec { div_assign } ($($get)+)}
        vec_impl_binop_assign!{ impl RemAssign for $Vec { rem_assign } ($($get)+)}
        vec_impl_binop!{impl Shl    for $Vec { shl    } ($($get)+)}
        vec_impl_binop!{impl Shr    for $Vec { shr    } ($($get)+)}
        vec_impl_binop_assign!{impl ShlAssign    for $Vec { shl_assign    } ($($get)+)}
        vec_impl_binop_assign!{impl ShrAssign    for $Vec { shr_assign    } ($($get)+)}
        vec_impl_binop!{impl BitAnd for $Vec { bitand } ($($get)+)}
        vec_impl_binop!{impl BitOr  for $Vec { bitor  } ($($get)+)}
        vec_impl_binop!{impl BitXor for $Vec { bitxor } ($($get)+)}
        vec_impl_binop_assign!{impl BitAndAssign for $Vec { bitand_assign } ($($get)+)}
        vec_impl_binop_assign!{impl BitOrAssign  for $Vec { bitor_assign  } ($($get)+)}
        vec_impl_binop_assign!{impl BitXorAssign for $Vec { bitxor_assign } ($($get)+)}
        vec_impl_unop!{ impl Not for $Vec { not } ($($get)+)}

        impl<T> AsRef<[T]> for $Vec<T> {
            fn as_ref(&self) -> &[T] {
                self.as_slice()
            }
        }

        impl<T> AsMut<[T]> for $Vec<T> {
            fn as_mut(&mut self) -> &mut [T] {
                self.as_mut_slice()
            }
        }
        impl<T> Borrow<[T]> for $Vec<T> {
            fn borrow(&self) -> &[T] {
                self.as_slice()
            }
        }
        impl<T> BorrowMut<[T]> for $Vec<T> {
            fn borrow_mut(&mut self) -> &mut [T] {
                self.as_mut_slice()
            }
        }

        impl<T> AsRef<$Vec<T>> for $Vec<T> {
            fn as_ref(&self) -> &Self {
                self
            }
        }

        impl<T> AsMut<$Vec<T>> for $Vec<T> {
            fn as_mut(&mut self) -> &mut Self {
                self
            }
        }

        impl<'a, T> IntoIterator for &'a $Vec<T> {
            type Item = &'a T;
            type IntoIter = slice::Iter<'a, T>;
            fn into_iter(self) -> Self::IntoIter {
                // Note to self: DO NOT return self.iter() here. Causes infinite recursion.
                self.as_slice().iter()
            }
        }
        impl<'a, T> IntoIterator for &'a mut $Vec<T> {
            type Item = &'a mut T;
            type IntoIter = slice::IterMut<'a, T>;
            fn into_iter(self) -> Self::IntoIter {
                // Note to self: DO NOT return self.iter_mut() here. Causes infinite recursion.
                self.as_mut_slice().iter_mut()
            }
        }

        impl<T> Deref for $Vec<T> {
            type Target = [T];
            fn deref(&self) -> &[T] {
                self.as_slice()
            }
        }
        impl<T> DerefMut for $Vec<T> {
            fn deref_mut(&mut self) -> &mut [T] {
                self.as_mut_slice()
            }
        }

        use ::std::mem::ManuallyDrop;

        /// Consuming iterator over this module's vector type.
        // Can't (De)Serialize a ManuallyDrop<T>
        //#[cfg_attr(feature="serde", derive(Serialize, Deserialize))]
        #[derive(Debug, Hash, PartialEq, Eq)]
        pub struct IntoIter<T> {
            // NOTE: Use a CVec and not $Vec; repr_simd vectors can't monomorphize ManuallyDrop<T>.
            vector: CVec<ManuallyDrop<T>>,
            start: usize,
            end: usize,
        }

        // NOTE: Be careful to only drop elements that weren't yielded.
        impl<T> Drop for IntoIter<T> {
            fn drop(&mut self) {
                for elem in &mut self.vector[self.start .. self.end] {
                    unsafe {
                        ManuallyDrop::drop(elem);
                    }
                }
            }
        }

        impl<T> IntoIterator for $Vec<T> {
            type Item = T;
            type IntoIter = IntoIter<T>;
            fn into_iter(self) -> Self::IntoIter {
                Self::IntoIter {
                    vector: CVec::from(self).map(ManuallyDrop::new),
                    start: 0,
                    end: $dim,
                }
            }
        }
        
        impl<T> Iterator for IntoIter<T> {
            type Item = T;
            fn next(&mut self) -> Option<Self::Item> {
                if self.start == self.end {
                    return None;
                }
                unsafe {
                    let result = ManuallyDrop::into_inner(ptr::read(self.vector.get_unchecked(self.start)));
                    self.start += 1;
                    Some(result)
                }
            }
            fn size_hint(&self) -> (usize, Option<usize>) {
                let rem = self.len();
                (rem, Some(rem))
            }
        }

        impl<T> ExactSizeIterator for IntoIter<T> {
            fn len(&self) -> usize {
                self.end - self.start
            }
        }

        impl<T> DoubleEndedIterator for IntoIter<T> {
            fn next_back(&mut self) -> Option<T> {
                if self.start == self.end {
                    return None;
                }
                unsafe {
                    self.end -= 1;
                    Some(ManuallyDrop::into_inner(ptr::read(self.vector.get_unchecked(self.end))))
                }
            }
        }

        impl<T: Default> FromIterator<T> for $Vec<T> {
            fn from_iter<I>(iter: I) -> Self where I: IntoIterator<Item = T> {
                let mut out = Self::default();
                let mut iter = iter.into_iter();
                for elem in &mut out {
                    if let Some(value) = iter.next() {
                        *elem = value
                    } else {
                        break;
                    }
                }
                out
            }
        }


        // CONVERSIONS

        #[cfg_attr(feature = "clippy", allow(type_complexity))]
        impl<T> From<$Tuple> for $Vec<T> {
            fn from(tuple: $Tuple) -> Self {
                Self::new($(tuple.$tupleget),+)
            }
        }
        #[cfg_attr(feature = "clippy", allow(type_complexity))]
        impl<T> From<[T; $dim]> for $Vec<T> {
            fn from(array: [T; $dim]) -> Self {
                let array = mem::ManuallyDrop::new(array);
                let mut i = -1_isize;
                $(
                    i += 1; 
                    let $namedget = unsafe {
                        ptr::read(array.get_unchecked(i as usize))
                    };
                )+
                Self::new($($namedget),+)
            }
        }
        /// A vector can be obtained from a single scalar by broadcasting it.
        ///
        /// This conversion is important because it allows scalars to be
        /// smoothly accepted as operands in most vector operations.
        ///
        /// For instance :
        ///
        /// ```
        /// # use vek::{Mat4, Vec3, Vec4};
        /// assert_eq!(Vec4::min(4, 5), Vec4::broadcast(4));
        /// assert_eq!(Vec4::max(4, 5), Vec4::broadcast(5));
        /// assert_eq!(Vec4::from(4), Vec4::broadcast(4));
        /// assert_eq!(Vec4::from(4).mul_add(4, 5), Vec4::broadcast(21));
        ///
        /// // scaling_3d() logically accepts a Vec3...
        /// let _ = Mat4::<f32>::scaling_3d(Vec3::broadcast(5.0));
        /// // ... but there you go; quick uniform scale, thanks to Into !
        /// let _ = Mat4::scaling_3d(5_f32);
        /// ```
        ///
        /// On the other hand, it also allows writing nonsense.  
        /// To minimize surprises, the names of operations try to be as explicit as possible.
        ///
        /// ```
        /// # use vek::Mat4;
        /// // This creates a matrix that translates to (5,5,5), but it's probably not what you meant.
        /// // Hopefully the `_3d` suffix would help you catch this.
        /// let _ = Mat4::translation_3d(5_f32);
        /// // translation_3d() takes V: Into<Vec3> because it allows it to accept
        /// // Vec2, Vec3 and Vec4, and also with both repr(C) and repr(simd) layouts.
        /// ```
        impl<T: Copy> From<T> for $Vec<T> {
            fn from(val: T) -> Self {
                Self::broadcast(val)
            }
        }

        // We can't do this :(
        /*
        impl<U, T: From<U>> From<$Vec<U>> for $Vec<T> {
            fn from(v: $Vec<U>) -> Self {
                Self::new($(v.$get.into()),+)
            }
        }
        */
    };
}

macro_rules! vec_impl_spatial {
    ($Vec:ident) => {
        impl<T> $Vec<T> {
            /// Dot product between this vector and another.
            pub fn dot(self, v: Self) -> T where T: Sum + Mul<Output=T> {
                (self * v).sum()
            }
            /// The squared magnitude of a vector is its spatial length, squared.
            /// It is slightly cheaper to compute than `magnitude` because it avoids a square root.
            pub fn magnitude_squared(self) -> T where T: Copy + Sum + Mul<Output=T> {
                self.dot(self)
            }
            /// The magnitude of a vector is its spatial length.
            pub fn magnitude(self) -> T where T: Sum + Real {
                self.magnitude_squared().sqrt()
            }
            /// Squared distance between two point vectors.
            /// It is slightly cheaper to compute than `distance` because it avoids a square root.
            pub fn distance_squared(self, v: Self) -> T where T: Copy + Sum + Sub<Output=T> + Mul<Output=T> {
                (self - v).magnitude_squared()
            }
            /// Distance between two point vectors.
            pub fn distance(self, v: Self) -> T where T: Sum + Real {
                (self - v).magnitude()
            }
            /// Get a copy of this direction vector such that its length equals 1.
            pub fn normalized(self) -> Self where T: Sum + Real {
                self / self.magnitude()
            }
            /// Divide this vector's components such that its length equals 1.
            pub fn normalize(&mut self) where T: Sum + Real {
                *self = self.normalized();
            }
            /// Is this vector normalized ? (Uses `ApproxEq`)
            pub fn is_normalized(self) -> bool where T: ApproxEq + Sum + Real {
                self.magnitude_squared().relative_eq(&T::one(), T::default_epsilon(), T::default_max_relative())
            }
            /// Get the smallest angle, in radians, between two direction vectors.
            pub fn angle_between(self, v: Self) -> T where T: Sum + Real {
                self.normalized().dot(v.normalized()).acos()
            }
            #[deprecated(note="Use `to_degrees()` on the value returned by `angle_between()` instead")]
            /// Get the smallest angle, in degrees, between two direction vectors.
            pub fn angle_between_degrees(self, v: Self) -> T
<<<<<<< HEAD
                where T: From<u16> + Sum + Real
=======
                where T: Sum + Float
>>>>>>> c68d7a55
            {
                self.angle_between(v).to_degrees()
            }
            /// The reflection direction for this vector on a surface which normal is given.
            pub fn reflected(self, surface_normal: Self) -> Self 
                where T: Copy + Sum + Mul<Output=T> + Sub<Output=T> + Add<Output=T>
            {
                let dot = self.dot(surface_normal);
                let p = dot + dot;
                let mut out: Self = unsafe { mem::uninitialized() };
                for ((out_e, v), s) in out.iter_mut().zip(self.into_iter()).zip(surface_normal.into_iter()) {
                    mem::forget(mem::replace(out_e, v - s * p));
                }
                out
            }
            /// The refraction vector for this incident vector, a surface normal and a ratio of
            /// indices of refraction (`eta`).
            pub fn refracted(self, surface_normal: Self, eta: T) -> Self
                where T: Real + Sum + Mul<Output=T>
            {
                let n = surface_normal;
                let i = self;
                let n_dot_i = n.dot(i);
                let k = T::one() - eta * eta * (T::one() - n_dot_i * n_dot_i);
                if k < T::zero() {
                    Self::zero()
                } else {
                    i * eta - n * (eta * n_dot_i + k.sqrt())
                }
            }
            /// Orients a vector to point away from a surface as defined by its normal.
            pub fn face_forward(self, incident: Self, reference: Self) -> Self
                where T: Sum + Mul<Output=T> + Zero + PartialOrd + Neg<Output=T>
            {
                if reference.dot(incident) <= T::zero() {
                    self
                } else {
                    -self
                }
            }
        }
    };
}


#[allow(unused_macros)]
macro_rules! vec_impl_spatial_2d {
    ($Vec:ident) => {
        impl<T> $Vec<T> {
            /// A signed value which tells in which half-space of the line segment `ab` this point lies.
            ///
            /// Returns:
            ///
            /// - ` < 0`: This point lies in the half-space right of segment `ab`.
            /// - `== 0`: This point lies in the infinite line along segment `ab`.
            /// - ` > 0`: This point lies in the half-space left of segment `ab`.
            pub fn determine_side(self, a: Self, b: Self) -> T 
                where T: Copy + Sub<Output=T> + Mul<Output=T>
            {
                let (cx, cy) = self.into_tuple();
                let (ax, ay) = a.into_tuple();
                let (bx, by) = b.into_tuple();
                let d1 = (bx - ax) * (cy - ay);
                let d2 = (by - ay) * (cx - ax);
                d1 - d2
            }
            /// The signed area of the triangle defined by points `(a, b, c)`.
            pub fn signed_triangle_area(a: Self, b: Self, c: Self) -> T
                where T: Copy + Sub<Output=T> + Mul<Output=T> + One + Div<Output=T> + Add<Output=T>
            {
                let two = T::one() + T::one();
                c.determine_side(a, b)/two
            }
            /// The area of the triangle defined by points `(a, b, c)`.
            pub fn triangle_area(a: Self, b: Self, c: Self) -> T
                where T: Copy + Sub<Output=T> + Mul<Output=T> + One + Div<Output=T> + Add<Output=T> + PartialOrd + Neg<Output=T>
            {
                let s = Self::signed_triangle_area(a, b, c);
                partial_max(s, -s)
            }

            /// Returns this vector rotated in 2D, counter-clockwise.
            ///
            /// ```
            /// # extern crate vek;
            /// # #[macro_use] extern crate approx;
            /// # use vek::Vec2;
            /// use std::f32::consts::PI;
            ///
            /// # fn main() {
            /// assert_relative_eq!(Vec2::unit_x().rotated_z(0_f32), Vec2::unit_x());
            /// assert_relative_eq!(Vec2::unit_x().rotated_z(PI/2.), Vec2::unit_y());
            /// assert_relative_eq!(Vec2::unit_x().rotated_z(PI), -Vec2::unit_x());
            /// assert_relative_eq!(Vec2::unit_x().rotated_z(PI*1.5), -Vec2::unit_y());
            /// assert_relative_eq!(Vec2::unit_x().rotated_z(PI*2.), Vec2::unit_x(), epsilon = 0.000001);
            /// # }
            /// ```
            pub fn rotated_z(self, angle_radians: T) -> Self where T: Real {
                let c = angle_radians.cos();
                let s = angle_radians.sin();
                let Self { x, y } = self;
                Self::new(c*x - s*y, s*x + c*y)
            }
            /// Rotates this vector in 2D. See `rotated_z()`.
            pub fn rotate_z(&mut self, angle_radians: T) where T: Real {
                *self = self.rotated_z(angle_radians);
            }
            /// Get the unit vector which has `x` set to 1.
            pub fn unit_x    () -> Self where T: Zero + One { Self::new(T::one(), T::zero()) }
            /// Get the unit vector which has `y` set to 1.
            pub fn unit_y    () -> Self where T: Zero + One { Self::new(T::zero(), T::one()) }
            /// Get the unit vector which has `x` set to -1.
            pub fn left      () -> Self where T: Zero + One + Neg<Output=T> { -Self::unit_x() }
            /// Get the unit vector which has `x` set to 1.
            pub fn right     () -> Self where T: Zero + One {  Self::unit_x() }
            /// Get the unit vector which has `y` set to 1.  
            /// This is not intended for screen-space coordinates (in which case the Y axis is reversed). When in doubt, just use `unit_y()` instead.
            pub fn up        () -> Self where T: Zero + One {  Self::unit_y() }
            /// Get the unit vector which has `y` set to -1.  
            /// This is not intended for screen-space coordinates (in which case the Y axis is reversed). When in doubt, just use `unit_y()` instead.
            pub fn down      () -> Self where T: Zero + One + Neg<Output=T> { -Self::unit_y() }
        }
    };
}


#[allow(unused_macros)]
macro_rules! vec_impl_spatial_3d {
    ($($Vec:ident)+) => {
        $(
            impl<T> $Vec<T> {
                /// Creates a 2D point vector in homogeneous coordinates (sets the last coordinate to 1).
                pub fn new_point_2d(x: T, y: T) -> Self where T: One {
                    Self::new(x, y, T::one())
                }
                /// Creates a 2D direction vector in homogeneous coordinates (sets the last coordinate to 0).
                pub fn new_direction_2d(x: T, y: T) -> Self where T: Zero {
                    Self::new(x, y, T::zero())
                }
                /// Turns a 2D vector into a point vector in homogeneous coordinates (sets the last coordinate to 1).
                pub fn from_point_2d<V: Into<Vec2<T>>>(v: V) -> Self where T: One {
                    let Vec2 { x, y } = v.into();
                    Self::new_point_2d(x, y)
                }
                /// Turns a 2D vector into a direction vector in homogeneous coordinates (sets the last coordinate to 0).
                pub fn from_direction_2d<V: Into<Vec2<T>>>(v: V) -> Self where T: Zero {
                    let Vec2 { x, y } = v.into();
                    Self::new_direction_2d(x, y)
                }

                /// The cross-product of this vector with another.
                ///
                /// On two noncolinear vectors, the result is perpendicular to the plane they
                /// define. 
                ///
                /// The result's facing direction depends on the handedness of your
                /// coordinate system:
                /// If we let `f` be a forward vector and `u` an up vector, then we have :
                ///
                /// - Right-handed: `f.cross(u)` points to the right.
                /// - Left-handed: `f.cross(u)` points to the left.
                ///
                /// There's a trick to remember this which involves your hand:
                /// spread your fingers such that your middle finger points upwards
                /// and your index finger points forwards, then your thumb points
                /// in the direction of `f.cross(u)`.
                ///
                /// The following example demonstrates an identity that is easy to remember.
                ///
                /// ```
                /// # extern crate vek;
                /// # #[macro_use] extern crate approx;
                /// # use vek::Vec3;
                /// # fn main() {
                /// let i = Vec3::<f32>::unit_x();
                /// let j = Vec3::<f32>::unit_y();
                /// let k = Vec3::<f32>::unit_z();
                /// assert_relative_eq!(i.cross(j), k);
                /// # }
                /// ```
                pub fn cross(self, b: Self) 
                    -> Self where T: Copy + Mul<Output=T> + Sub<Output=T>
                {
                    let a = self;
                    Self::new(
                        a.y*b.z - a.z*b.y,
                        a.z*b.x - a.x*b.z,
                        a.x*b.y - a.y*b.x
                    )
                }
                /// Performs spherical linear interpolation between this vector and another,
                /// without implicitly constraining `factor` to be between 0 and 1.
                ///
                /// The vectors are not required to be normalized; their length
                /// is also linearly interpolated in the process.
                ///
                /// ```
                /// # extern crate vek;
                /// # #[macro_use] extern crate approx;
                /// # use vek::Vec3;
                /// # fn main() {
                /// let u = Vec3::<f32>::unit_x();
                /// let v = Vec3::<f32>::unit_y() * 2.;
                /// let slerp = Vec3::slerp(u, v, 0.5);
                /// assert_relative_eq!(slerp.magnitude(), 1.5);
                /// assert_relative_eq!(slerp.x, slerp.y);
                /// # }
                /// ```
                pub fn slerp_unclamped(from: Self, to: Self, factor: T) -> Self
                    where T: Sum + Real + Clamp + Lerp<T,Output=T>
                {
                    // From GLM, gtx/rotate_vector.inl
                    let (mag_from, mag_to) = (from.magnitude(), to.magnitude());
                    let (from, to) = (from/mag_from, to/mag_to);
                    let cos_alpha = from.dot(to);
                    let alpha = cos_alpha.acos();
                    let sin_alpha = alpha.sin();
                    let t1 = ((T::one() - factor) * alpha).sin() / sin_alpha;
                    let t2 = (factor * alpha).sin() / sin_alpha;
                    (from * t1 + to * t2) * Lerp::lerp_unclamped(mag_from, mag_to, factor)
                }
                /// Performs spherical linear interpolation between this vector and another,
                /// implicitly constraining `factor` to be between 0 and 1.
                ///
                /// The vectors are not required to be normalized; their length
                /// is also interpolated in the process.
                pub fn slerp(from: Self, to: Self, factor: T) -> Self
                    where T: Sum + Real + Clamp + Lerp<T,Output=T>
                {
                    Slerp::slerp(from, to, factor)
                }

                /// Get the unit vector which has `x` set to 1.
                pub fn unit_x    () -> Self where T: Zero + One { Self::new(T::one(), T::zero(), T::zero()) }
                /// Get the unit vector which has `y` set to 1.
                pub fn unit_y    () -> Self where T: Zero + One { Self::new(T::zero(), T::one(), T::zero()) }
                /// Get the unit vector which has `z` set to 1.
                pub fn unit_z    () -> Self where T: Zero + One { Self::new(T::zero(), T::zero(), T::one()) }
                /// Get the unit vector which has `x` set to -1.
                pub fn left      () -> Self where T: Zero + One + Neg<Output=T> { -Self::unit_x() }
                /// Get the unit vector which has `x` set to 1.
                pub fn right     () -> Self where T: Zero + One {  Self::unit_x() }
                /// Get the unit vector which has `y` set to 1.
                pub fn up        () -> Self where T: Zero + One {  Self::unit_y() }
                /// Get the unit vector which has `y` set to -1.
                pub fn down      () -> Self where T: Zero + One + Neg<Output=T> { -Self::unit_y() }
                /// Get the unit vector which has `z` set to 1 ("forward" in a left-handed coordinate system).
                pub fn forward_lh() -> Self where T: Zero + One {  Self::unit_z() }
                /// Get the unit vector which has `z` set to -1 ("forward" in a right-handed coordinate system).
                pub fn forward_rh() -> Self where T: Zero + One + Neg<Output=T> { -Self::unit_z() }
                /// Get the unit vector which has `z` set to -1 ("back" in a left-handed coordinate system).
                pub fn back_lh   () -> Self where T: Zero + One + Neg<Output=T> { -Self::unit_z() }
                /// Get the unit vector which has `z` set to 1 ("back" in a right-handed coordinate system).
                pub fn back_rh   () -> Self where T: Zero + One {  Self::unit_z() }
            }
            impl<T> Slerp<T> for $Vec<T> 
                where T: Sum + Real + Clamp + Lerp<T,Output=T>
            {
                type Output = Self;
                fn slerp_unclamped(from: Self, to: Self, factor: T) -> Self {
                    Self::slerp_unclamped(from, to, factor)
                }
            }
        )+
    }
}

macro_rules! vec_impl_spatial_4d {
    ($($Vec:ident)+) => {
        $(
            impl<T> $Vec<T> {
                /// Creates a point vector in homogeneous coordinates (sets the last coordinate to 1).
                pub fn new_point(x: T, y: T, z: T) -> Self where T: One {
                    Self::new(x, y, z, T::one())
                }
                /// Creates a direction vector in homogeneous coordinates (sets the last coordinate to 0).
                pub fn new_direction(x: T, y: T, z: T) -> Self where T: Zero {
                    Self::new(x, y, z, T::zero())
                }
                /// Turns a vector into a point vector in homogeneous coordinates (sets the last coordinate to 1).
                pub fn from_point<V: Into<Vec3<T>>>(v: V) -> Self where T: One {
                    let Vec3 { x, y, z } = v.into();
                    Self::new_point(x, y, z)
                }
                /// Turns a vector into a direction vector in homogeneous coordinates (sets the last coordinate to 0).
                pub fn from_direction<V: Into<Vec3<T>>>(v: V) -> Self where T: Zero {
                    let Vec3 { x, y, z } = v.into();
                    Self::new_direction(x, y, z)
                }
                /// Get the unit direction vector which has `x` set to 1.
                pub fn unit_x    () -> Self where T: Zero + One { Self::new(T::one(), T::zero(), T::zero(), T::zero()) }
                /// Get the unit direction vector which has `y` set to 1.
                pub fn unit_y    () -> Self where T: Zero + One { Self::new(T::zero(), T::one(), T::zero(), T::zero()) }
                /// Get the unit direction vector which has `z` set to 1.
                pub fn unit_z    () -> Self where T: Zero + One { Self::new(T::zero(), T::zero(), T::one(), T::zero()) }
                /// Get the vector which has `w` set to 1 and all other elements to zero.
                pub fn unit_w    () -> Self where T: Zero + One { Self::new(T::zero(), T::zero(), T::zero(), T::one()) }
                /// Get the unit direction vector which has `x` set to -1.
                pub fn left      () -> Self where T: Zero + One + Neg<Output=T> { -Self::unit_x() }
                /// Get the unit direction vector which has `x` set to 1.
                pub fn right     () -> Self where T: Zero + One {  Self::unit_x() }
                /// Get the unit direction vector which has `y` set to 1.
                pub fn up        () -> Self where T: Zero + One {  Self::unit_y() }
                /// Get the unit direction vector which has `y` set to -1.
                pub fn down      () -> Self where T: Zero + One + Neg<Output=T> { -Self::unit_y() }
                /// Get the unit direction vector which has `z` set to 1 ("forward" in a left-handed coordinate system).
                pub fn forward_lh() -> Self where T: Zero + One {  Self::unit_z() }
                /// Get the unit direction vector which has `z` set to -1 ("forward" in a right-handed coordinate system).
                pub fn forward_rh() -> Self where T: Zero + One + Neg<Output=T> { -Self::unit_z() }
                /// Get the unit direction vector which has `z` set to -1 ("back" in a left-handed coordinate system).
                pub fn back_lh   () -> Self where T: Zero + One + Neg<Output=T> { -Self::unit_z() }
                /// Get the unit direction vector which has `z` set to 1 ("back" in a right-handed coordinate system).
                pub fn back_rh   () -> Self where T: Zero + One {  Self::unit_z() }

                /// Get the homogeneous point vector which has `x` set to 1.
                pub fn unit_x_point    () -> Self where T: Zero + One { Self::new(T::one(), T::zero(), T::zero(), T::one()) }
                /// Get the homogeneous point vector which has `y` set to 1.
                pub fn unit_y_point    () -> Self where T: Zero + One { Self::new(T::zero(), T::one(), T::zero(), T::one()) }
                /// Get the homogeneous point vector which has `z` set to 1.
                pub fn unit_z_point    () -> Self where T: Zero + One { Self::new(T::zero(), T::zero(), T::one(), T::one()) }
                /// Get the homogeneous point vector which has `x` set to -1.
                pub fn left_point      () -> Self where T: Zero + One + Neg<Output=T> { Self::new(-T::one(), T::zero(), T::zero(), T::one()) }
                /// Get the homogeneous point vector which has `x` set to 1.
                pub fn right_point     () -> Self where T: Zero + One {  Self::unit_x_point() }
                /// Get the homogeneous point vector which has `y` set to 1.
                pub fn up_point        () -> Self where T: Zero + One {  Self::unit_y_point() }
                /// Get the homogeneous point vector which has `y` set to -1.
                pub fn down_point      () -> Self where T: Zero + One + Neg<Output=T> { Self::new(T::zero(), -T::one(), T::zero(), T::one()) }
                /// Get the homogeneous point vector which has `z` set to 1 ("forward" in a left-handed coordinate system).
                pub fn forward_point_lh() -> Self where T: Zero + One {  Self::unit_z_point() }
                /// Get the homogeneous point vector which has `z` set to -1 ("forward" in a right-handed coordinate system).
                pub fn forward_point_rh() -> Self where T: Zero + One + Neg<Output=T> { Self::new(T::zero(), T::zero(), -T::one(), T::one()) }
                /// Get the homogeneous point vector which has `z` set to -1 ("back" in a left-handed coordinate system).
                pub fn back_point_lh   () -> Self where T: Zero + One + Neg<Output=T> { Self::new(T::zero(), T::zero(), -T::one(), T::one()) }
                /// Get the homogeneous point vector which has `z` set to 1 ("back" in a right-handed coordinate system).
                pub fn back_point_rh   () -> Self where T: Zero + One {  Self::unit_z_point() }
            }
        )+
    }
}

#[cfg(feature="image")]
macro_rules! vec_impl_pixel_rgb {
    ($Vec:ident) => {
        extern crate image;

        use self::image::{Primitive, Pixel, ColorType, Luma, LumaA};

        impl<T> Pixel for $Vec<T> 
            where T: ColorComponent + Copy + Clone + Primitive
        {
            type Subpixel = T;
            fn channel_count() -> u8 {
                3
            }
            fn channels(&self) -> &[Self::Subpixel] {
                self.as_slice()
            }
            fn channels_mut(&mut self) -> &mut [Self::Subpixel] {
                self.as_mut_slice()
            }
            fn color_model() -> &'static str {
                "RGB"
            }
            fn color_type() -> ColorType {
                ColorType::RGB(Self::channel_count() * mem::size_of::<T>() as u8 * 8_u8)
            }
            fn channels4(&self) -> (Self::Subpixel, Self::Subpixel, Self::Subpixel, Self::Subpixel) {
                (self.r, self.g, self.b, T::full())
            }
            fn from_channels(a: Self::Subpixel, b: Self::Subpixel, c: Self::Subpixel, _d: Self::Subpixel) -> Self {
                Self::new(a, b, c)
            }
            fn from_slice(slice: &[Self::Subpixel]) -> &Self {
                assert!(slice.len() >= Self::channel_count() as _);
                let s = unsafe { &*(slice.as_ptr() as *const _ as *const Self) };
                assert!(s.is_packed());
                s
            }
            fn from_slice_mut(slice: &mut [Self::Subpixel]) -> &mut Self {
                assert!(slice.len() >= Self::channel_count() as _);
                let s = unsafe { &mut *(slice.as_mut_ptr() as *mut _ as *mut Self) };
                assert!(s.is_packed());
                s
            }
            fn to_rgb(&self) -> image::Rgb<Self::Subpixel> {
                image::Rgb { data: [self.r, self.g, self.b] }
            }
            fn to_rgba(&self) -> image::Rgba<Self::Subpixel> {
                image::Rgba { data: [self.r, self.g, self.b, T::full()] }
            }
            fn to_luma(&self) -> Luma<Self::Subpixel> {
                let three = T::one() + T::one() + T::one();
                let c = (self.r + self.g + self.b) / three;
                Luma { data: [c] }
            }
            fn to_luma_alpha(&self) -> LumaA<Self::Subpixel> {
                LumaA { data: [self.to_luma().data[0], T::full()] }
            }
            fn map<F>(&self, mut f: F) -> Self where F: FnMut(Self::Subpixel) -> Self::Subpixel {
                Self { r: f(self.r), g: f(self.g), b: f(self.b) }
            }
            fn apply<F>(&mut self, f: F) where F: FnMut(Self::Subpixel) -> Self::Subpixel {
                *self = Pixel::map(self, f);
            }
            fn map_with_alpha<F, G>(&self, mut f: F, mut _g: G) -> Self
                where F: FnMut(Self::Subpixel) -> Self::Subpixel, G: FnMut(Self::Subpixel) -> Self::Subpixel
            {
                Self { r: f(self.r), g: f(self.g), b: f(self.b) }
            }
            fn apply_with_alpha<F, G>(&mut self, f: F, g: G)
                where F: FnMut(Self::Subpixel) -> Self::Subpixel, G: FnMut(Self::Subpixel) -> Self::Subpixel
            {
                *self = self.map_with_alpha(f, g);
            }

            fn map2<F>(&self, other: &Self, mut f: F) -> Self
                where F: FnMut(Self::Subpixel, Self::Subpixel) -> Self::Subpixel
            {
                Self {
                    r: f(self.r, other.r),
                    g: f(self.g, other.g),
                    b: f(self.b, other.b)
                }
            }
            fn apply2<F>(&mut self, other: &Self, f: F)
                where F: FnMut(Self::Subpixel, Self::Subpixel) -> Self::Subpixel
            {
                *self = self.map2(other, f);
            }

            fn invert(&mut self) {
                *self = self.inverted_rgb();
            }
            fn blend(&mut self, other: &Self) {
                self.apply2(other, |a, b| {
                    let a = <f64 as NumCast>::from(a).unwrap();
                    let b = <f64 as NumCast>::from(b).unwrap();
                    let m = (a+b)/2f64;
                    <T as NumCast>::from(m.round()).unwrap()
                });
            }
        }
    }
}


#[cfg(feature="image")]
macro_rules! vec_impl_pixel_rgba {
    ($Vec:ident) => {
        extern crate image;

        use self::image::{Primitive, Pixel, ColorType, Luma, LumaA};

        impl<T> Pixel for $Vec<T> 
            where T: ColorComponent + Copy + Clone + Primitive
        {
            type Subpixel = T;
            fn channel_count() -> u8 {
                4
            }
            fn channels(&self) -> &[Self::Subpixel] {
                self.as_slice()
            }
            fn channels_mut(&mut self) -> &mut [Self::Subpixel] {
                self.as_mut_slice()
            }
            fn color_model() -> &'static str {
                "RGBA"
            }
            fn color_type() -> ColorType {
                ColorType::RGBA(Self::channel_count() * mem::size_of::<T>() as u8 * 8_u8)
            }
            fn channels4(&self) -> (Self::Subpixel, Self::Subpixel, Self::Subpixel, Self::Subpixel) {
                (self.r, self.g, self.b, self.a)
            }
            fn from_channels(a: Self::Subpixel, b: Self::Subpixel, c: Self::Subpixel, d: Self::Subpixel) -> Self {
                Self::new(a, b, c, d)
            }
            fn from_slice(slice: &[Self::Subpixel]) -> &Self {
                assert!(slice.len() >= Self::channel_count() as _);
                let s = unsafe { &*(slice.as_ptr() as *const _ as *const Self) };
                assert!(s.is_packed());
                s
            }
            fn from_slice_mut(slice: &mut [Self::Subpixel]) -> &mut Self {
                assert!(slice.len() >= Self::channel_count() as _);
                let s = unsafe { &mut *(slice.as_mut_ptr() as *mut _ as *mut Self) };
                assert!(s.is_packed());
                s
            }
            fn to_rgb(&self) -> image::Rgb<Self::Subpixel> {
                image::Rgb { data: [self.r, self.g, self.b] }
            }
            fn to_rgba(&self) -> image::Rgba<Self::Subpixel> {
                image::Rgba { data: [self.r, self.g, self.b, self.a] }
            }
            fn to_luma(&self) -> Luma<Self::Subpixel> {
                let three = T::one() + T::one() + T::one();
                let c = (self.r + self.g + self.b) / three;
                Luma { data: [c] }
            }
            fn to_luma_alpha(&self) -> LumaA<Self::Subpixel> {
                LumaA { data: [self.to_luma().data[0], self.a] }
            }
            fn map<F>(&self, mut f: F) -> Self where F: FnMut(Self::Subpixel) -> Self::Subpixel {
                Self { r: f(self.r), g: f(self.g), b: f(self.b), a: f(self.a) }
            }
            fn apply<F>(&mut self, f: F) where F: FnMut(Self::Subpixel) -> Self::Subpixel {
                *self = Pixel::map(self, f);
            }
            fn map_with_alpha<F, G>(&self, mut f: F, mut g: G) -> Self
                where F: FnMut(Self::Subpixel) -> Self::Subpixel, G: FnMut(Self::Subpixel) -> Self::Subpixel
            {
                Self { r: f(self.r), g: f(self.g), b: f(self.b), a: g(self.a) }
            }
            fn apply_with_alpha<F, G>(&mut self, f: F, g: G)
                where F: FnMut(Self::Subpixel) -> Self::Subpixel, G: FnMut(Self::Subpixel) -> Self::Subpixel
            {
                *self = self.map_with_alpha(f, g);
            }

            fn map2<F>(&self, other: &Self, mut f: F) -> Self
                where F: FnMut(Self::Subpixel, Self::Subpixel) -> Self::Subpixel
            {
                Self {
                    r: f(self.r, other.r),
                    g: f(self.g, other.g),
                    b: f(self.b, other.b),
                    a: f(self.a, other.a)
                }
            }
            fn apply2<F>(&mut self, other: &Self, f: F)
                where F: FnMut(Self::Subpixel, Self::Subpixel) -> Self::Subpixel
            {
                *self = self.map2(other, f);
            }

            fn invert(&mut self) {
                *self = self.inverted_rgb();
            }
            fn blend(&mut self, other: &Self) {
                self.apply2(other, |a, b| {
                    let a = <f64 as NumCast>::from(a).unwrap();
                    let b = <f64 as NumCast>::from(b).unwrap();
                    let m = (a+b)/2f64;
                    <T as NumCast>::from(m.round()).unwrap()
                });
            }
        }
    }
}

#[cfg(feature="rgba")]
macro_rules! vec_impl_color_rgba {
    ($Vec:ident) => {

        #[cfg(feature="image")]
        vec_impl_pixel_rgba!{$Vec}

        impl<T: ColorComponent> Rgba<T> {
            /// Creates an RGBA color from RGB elements and full alpha.
            pub fn new_opaque(r: T, g: T, b: T) -> Self {
                Self::new(r, g, b, T::full())
            }
            /// Creates an RGBA color from RGB elements and zero alpha.
            pub fn new_transparent(r: T, g: T, b: T) -> Self {
                Self::new(r, g, b, T::zero())
            }
            /// Creates an RGBA color from an RGB vector and full alpha.
            #[cfg(feature="rgb")]
            pub fn from_opaque<V: Into<Rgb<T>>>(color: V) -> Self {
                let Rgb { r, g, b } = color.into();
                Self::new_opaque(r, g, b)
            }
            /// Creates an RGBA color from an RGB vector and zero alpha.
            #[cfg(feature="rgb")]
            pub fn from_transparent<V: Into<Rgb<T>>>(color: V) -> Self {
                let Rgb { r, g, b } = color.into();
                Self::new_transparent(r, g, b)
            }
        }
        impl<T> Rgba<T> {
            /// Creates an RGBA color from an RGB vector and variable alpha.
            #[cfg(feature="rgb")]
            pub fn from_translucent<V: Into<Rgb<T>>>(color: V, opacity: T) -> Self {
                let Rgb { r, g, b } = color.into();
                Self::new(r, g, b, opacity)
            }
        }
        #[allow(missing_docs)]
        impl<T: ColorComponent> $Vec<T> {
            pub fn black   () -> Self { Self::new_opaque(T::zero(), T::zero(), T::zero()) }
            pub fn white   () -> Self { Self::new_opaque(T::full(), T::full(), T::full()) }
            pub fn red     () -> Self { Self::new_opaque(T::full(), T::zero(), T::zero()) }
            pub fn green   () -> Self { Self::new_opaque(T::zero(), T::full(), T::zero()) }
            pub fn blue    () -> Self { Self::new_opaque(T::zero(), T::zero(), T::full()) }
            pub fn cyan    () -> Self { Self::new_opaque(T::zero(), T::full(), T::full()) }
            pub fn magenta () -> Self { Self::new_opaque(T::full(), T::zero(), T::full()) }
            pub fn yellow  () -> Self { Self::new_opaque(T::full(), T::full(), T::zero()) }
            pub fn gray(value: T) -> Self where T: Copy { Self::new_opaque(value, value, value) }
            pub fn grey(value: T) -> Self where T: Copy { Self::gray(value) }

            /// Returns this color with RGB elements inverted. Alpha is preserved.
            ///
            /// ```
            /// # use vek::Rgba;
            /// let opaque_orange = Rgba::new(255_u8, 128, 0, 255_u8);
            /// assert_eq!(opaque_orange.inverted_rgb(), Rgba::new(0, 127, 255, 255));
            /// assert_eq!(Rgba::<u8>::black().inverted_rgb(), Rgba::white());
            /// assert_eq!(Rgba::<u8>::white().inverted_rgb(), Rgba::black());
            /// assert_eq!(Rgba::<u8>::red().inverted_rgb(), Rgba::cyan());
            /// ```
            pub fn inverted_rgb(mut self) -> Self where T: Sub<Output=T> {
                self.r = T::full() - self.r;
                self.g = T::full() - self.g;
                self.b = T::full() - self.b;
                self
            }
            /// Returns the average of this vector's RGB elements.
            ///
            /// This is not the same as `average` because `average` takes all elements into
            /// account, which includes alpha.  
            /// Be careful when calling this on integer vectors. See the `average()` method
            /// of vectors for a discussion and example.
            pub fn average_rgb(self) -> T where T: Sum + Div<T, Output=T> + From<u8> {
                let Self { r, g, b, .. } = self;
                (r+g+b) / T::from(3)
            }
            /// Returns this vector with elements shuffled to map RGBA to ARGB.
            pub fn shuffled_argb(self) -> Self {
                let Self { r, g, b, a } = self;
                Self::new(a, r, g, b)
            }
            /// Returns this vector with elements shuffled to map RGBA to BGRA.
            pub fn shuffled_bgra(self) -> Self {
                let Self { r, g, b, a } = self;
                Self::new(b, g, r, a)
            }
        }
        /* WISH: FromStr for Rgba and Rgb and vectors in general
        impl<T> FromStr for $Vec<T> {
            fn from_str(s: &str) -> Option<Self> {
                let (mut i, c) = match s.chars().enumerate().skip_while(|c| !(c==&'#'||c==&'('||c==&'r'||c==&'R')).next() {
                    None => return None,
                    Some((i, c)) => (i, c),
                };
                i += 1;
                match c {
                    '#' => unimplemented!{},
                    '(' => unimplemented!{},
                    c if c=='r' || c=='R' => {
                        match s[i..].chars().enumerate().skip_while()
                    },
                    _ => return None,
                }
            }
        }
        */
    };
}

#[cfg(feature="rgb")]
macro_rules! vec_impl_color_rgb {
    ($Vec:ident) => {

        #[cfg(feature="image")]
        vec_impl_pixel_rgb!{$Vec}

        #[allow(missing_docs)]
        impl<T: ColorComponent> $Vec<T> {
            pub fn black   () -> Self { Self::new(T::zero(), T::zero(), T::zero()) }
            pub fn white   () -> Self { Self::new(T::full(), T::full(), T::full()) }
            pub fn red     () -> Self { Self::new(T::full(), T::zero(), T::zero()) }
            pub fn green   () -> Self { Self::new(T::zero(), T::full(), T::zero()) }
            pub fn blue    () -> Self { Self::new(T::zero(), T::zero(), T::full()) }
            pub fn cyan    () -> Self { Self::new(T::zero(), T::full(), T::full()) }
            pub fn magenta () -> Self { Self::new(T::full(), T::zero(), T::full()) }
            pub fn yellow  () -> Self { Self::new(T::full(), T::full(), T::zero()) }
            pub fn gray(value: T) -> Self where T: Copy { Self::new(value, value, value) }
            pub fn grey(value: T) -> Self where T: Copy { Self::new(value, value, value) }
            /// Returns this color with RGB elements inverted.
            ///
            /// ```
            /// # use vek::Rgb;
            /// let orange = Rgb::new(255_u8, 128, 0);
            /// assert_eq!(orange.inverted_rgb(), Rgb::new(0, 127, 255));
            /// assert_eq!(Rgb::<u8>::black().inverted_rgb(), Rgb::white());
            /// assert_eq!(Rgb::<u8>::white().inverted_rgb(), Rgb::black());
            /// assert_eq!(Rgb::<u8>::red().inverted_rgb(), Rgb::cyan());
            /// ```
            pub fn inverted_rgb(mut self) -> Self where T: Sub<Output=T> {
                self.r = T::full() - self.r;
                self.g = T::full() - self.g;
                self.b = T::full() - self.b;
                self
            }
            /// Returns the average of this vector's RGB elements.
            ///
            /// For `Rgb`, this is the same as `average`, and is provided for compatibility
            /// with `Rgba`.
            /// Be careful when calling this on integer vectors. See the `average()` method
            /// of vectors for a discussion and example.
            pub fn average_rgb(self) -> T where T: Sum + Div<T, Output=T> + From<u8> {
                let Self { r, g, b, .. } = self;
                (r+g+b) / T::from(3)
            }
            /// Returns this vector with R and B elements swapped.
            pub fn shuffled_bgr(self) -> Self {
                let Self { r, g, b } = self;
                Self::new(b, g, r)
            }
        }
    }
}


/// Opaque type wrapping a hardware-preferred shuffle mask format for 4D vectors.
// NOTE: I know that _mm_shuffle_ps() needs an immediate value for the mask,
// which means that the mask value has to be known at compile-time, which is
// problematic.
// Later: See platorm-intrinsics for a fix, and how the x86intrin crate implements
// _mm_shuffle_ps().
#[derive(Debug, Copy, Clone, Hash, PartialEq, Eq)]
pub struct ShuffleMask4(u8);

/// A `ShuffleMask4` can be obtained by using the same index for all elements of the result.
impl From<usize> for ShuffleMask4 {
    fn from(m: usize) -> Self {
        Self::new(m,m,m,m)
    }
}
impl From<(usize, usize, usize, usize)> for ShuffleMask4 {
    fn from(tuple: (usize, usize, usize, usize)) -> Self {
        let (a,b,c,d) = tuple;
        Self::new(a,b,c,d)
    }
}
impl From<[usize; 4]> for ShuffleMask4 {
    fn from(m: [usize; 4]) -> Self {
        Self::new(m[0], m[1], m[2], m[3])
    }
}
impl ShuffleMask4 {
    /// Creates a new shuffle mask from indices.
    #[inline]
    pub fn new(m0: usize, m1: usize, m2: usize, m3: usize) -> Self {
        ShuffleMask4(((m0&3) | ((m1&3)<<2) | ((m2&3)<<4) | ((m3&3)<<6)) as _)
    }
    /// Extracts indices from this shuffle mask.
    pub fn to_indices(&self) -> (usize, usize, usize, usize) {
        let m = self.0 as usize;
        (m&3, (m>>2)&3, (m>>4)&3, (m>>6)&3)
    }
}

macro_rules! vec_impl_shuffle_4d {
    ($Vec:ident ($x:tt $y:tt $z:tt $w:tt)) => {

        use super::super::ShuffleMask4;

        // NOTE: Inspired by
        // https://lxjk.github.io/2017/09/03/Fast-4x4-Matrix-Inverse-with-SSE-SIMD-Explained.html
        impl<T> $Vec<T> {
            /// Shuffle elements from this vector, using `mask`.
            ///
            /// The relevant x86 intrinsic is `_mm_shuffle_ps(v, v, mask)`.
            ///
            /// ```
            /// # use vek::Vec4;
            /// let a = Vec4::<u32>::new(0,1,2,3);
            /// assert_eq!(a.shuffled((0,1,2,3)), Vec4::new(0,1,2,3));
            /// assert_eq!(a.shuffled((3,2,1,0)), Vec4::new(3,2,1,0));
            /// assert_eq!(a.shuffled((2,3,4,5)), Vec4::new(2,3,0,1));
            /// assert_eq!(a.shuffled(1), Vec4::new(1,1,1,1));
            /// assert_eq!(a.shuffled(1), Vec4::broadcast(1));
            /// ```
            pub fn shuffled<M: Into<ShuffleMask4>>(self, mask: M) -> Self where T: Copy {
                Self::shuffle_lo_hi(self, self, mask)
            }
            /// Moves the lower two elements of this vector to the upper two elements of the result.
            /// The lower two elements of this vector are passed through to the result.
            /// 
            /// The relevant x86 intrinsic is `_mm_movelh_ps(v, v)`.
            ///
            /// ```
            /// # use vek::Vec4;
            /// let a = Vec4::<u32>::new(0,1,2,3);
            /// let b = Vec4::<u32>::new(0,1,0,1);
            /// assert_eq!(a.shuffled_0101(), b);
            /// ```
            pub fn shuffled_0101(self) -> Self where T: Copy {
                Self::shuffle_lo_hi_0101(self, self)
            }
            /// Moves the upper two elements of this vector to the lower two elements of the result.
            /// The upper two elements of this vector are passed through to the result.
            ///
            /// The relevant x86 intrinsic is `_mm_movehl_ps(v, v)`.
            ///
            /// ```
            /// # use vek::Vec4;
            /// let a = Vec4::<u32>::new(0,1,2,3);
            /// let b = Vec4::<u32>::new(2,3,2,3);
            /// assert_eq!(a.shuffled_2323(), b);
            /// ```
            pub fn shuffled_2323(self) -> Self where T: Copy {
                Self::shuffle_hi_lo_2323(self, self)
            }
            /// Shuffle elements from `lo`'s low part and `hi`'s high part using `mask`.
            ///
            /// To shuffle a single vector, you may pass it as the first two arguments,
            /// or use the `shuffled()` method.
            ///
            /// The relevant x86 intrinsic is `_mm_shuffle_ps(lo, hi, mask)`.
            ///
            /// ```
            /// # use vek::Vec4;
            /// let a = Vec4::<u32>::new(0,1,2,3);
            /// let b = Vec4::<u32>::new(4,5,6,7);
            /// assert_eq!(Vec4::shuffle_lo_hi(a, b, (0,1,2,3)), Vec4::new(0,1,6,7));
            /// assert_eq!(Vec4::shuffle_lo_hi(a, b, (3,2,1,0)), Vec4::new(3,2,5,4));
            /// ```
            pub fn shuffle_lo_hi<M: Into<ShuffleMask4>>(lo: Self, hi: Self, mask: M) -> Self where T: Copy {
                let (lo0, lo1, hi2, hi3) = mask.into().to_indices();
                Self::new(lo[lo0], lo[lo1], hi[hi2], hi[hi3])
            }
            /// Interleaves the lower two elements from `a` and `b`.
            /// 
            /// The relevant x86 intrinsic is `_mm_unpacklo_ps(a, b)`.
            ///
            /// ```
            /// # use vek::Vec4;
            /// let a = Vec4::<u32>::new(0,1,2,3);
            /// let b = Vec4::<u32>::new(4,5,6,7);
            /// let c = Vec4::<u32>::new(0,4,1,5);
            /// assert_eq!(Vec4::interleave_0011(a, b), c);
            /// ```
            pub fn interleave_0011(a: Self, b: Self) -> Self {
                Self::new(a.$x, b.$x, a.$y, b.$y)
            }
            /// Interleaves the upper two elements from `a` and `b`.
            /// 
            /// The relevant x86 intrinsic is `_mm_unpackhi_ps(a, b)`.
            ///
            /// ```
            /// # use vek::Vec4;
            /// let a = Vec4::<u32>::new(0,1,2,3);
            /// let b = Vec4::<u32>::new(4,5,6,7);
            /// let c = Vec4::<u32>::new(2,6,3,7);
            /// assert_eq!(Vec4::interleave_2233(a, b), c);
            /// ```
            pub fn interleave_2233(a: Self, b: Self) -> Self {
                Self::new(a.$z, b.$z, a.$w, b.$w)
            }
            /// Moves the lower two elements of `b` to the upper two elements of the result.
            /// The lower two elements of `a` are passed through to the result.
            /// 
            /// The relevant x86 intrinsic is `_mm_movelh_ps(a, b)`.
            ///
            /// ```
            /// # use vek::Vec4;
            /// let a = Vec4::<u32>::new(0,1,2,3);
            /// let b = Vec4::<u32>::new(4,5,6,7);
            /// let c = Vec4::<u32>::new(0,1,4,5);
            /// assert_eq!(Vec4::shuffle_lo_hi_0101(a, b), c);
            /// ```
            pub fn shuffle_lo_hi_0101(a: Self, b: Self) -> Self {
                Self::new(a.$x, a.$y, b.$x, b.$y)
            }
            /// Moves the upper two elements of `b` to the lower two elements of the result.
            /// The upper two elements of `a` are passed through to the result.
            ///
            /// The relevant x86 intrinsic is `_mm_movehl_ps(a, b)`.
            ///
            /// ```
            /// # use vek::Vec4;
            /// let a = Vec4::<u32>::new(0,1,2,3);
            /// let b = Vec4::<u32>::new(4,5,6,7);
            /// let c = Vec4::<u32>::new(6,7,2,3);
            /// assert_eq!(Vec4::shuffle_hi_lo_2323(a, b), c);
            /// ```
            pub fn shuffle_hi_lo_2323(a: Self, b: Self) -> Self {
                Self::new(b.$z, b.$w, a.$z, a.$w)
            }
            /// Returns a copy of this vector with `v[1]` set to `v[0]` and `v[3]` set to `v[2]`.
            ///
            /// The relevant x86 intrinsic is `_mm_moveldup_ps(v)`.
            /// 
            /// ```
            /// # use vek::Vec4;
            /// let a = Vec4::<u32>::new(0,1,2,3);
            /// let b = Vec4::<u32>::new(0,0,2,2);
            /// assert_eq!(a.shuffled_0022(), b);
            /// ```
            pub fn shuffled_0022(self) -> Self where T: Copy {
                Self::new(self.$x, self.$x, self.$z, self.$z)
            }
            /// Returns a copy of this vector with `v[0]` set to `v[1]` and `v[2]` set to `v[3]`.
            ///
            /// The relevant x86 intrinsic is `_mm_movehdup_ps(v)`.
            ///
            /// ```
            /// # use vek::Vec4;
            /// let a = Vec4::<u32>::new(0,1,2,3);
            /// let b = Vec4::<u32>::new(1,1,3,3);
            /// assert_eq!(a.shuffled_1133(), b);
            /// ```
            pub fn shuffled_1133(self) -> Self where T: Copy {
                Self::new(self.$y, self.$y, self.$w, self.$w)
            }
        }
    };
}

macro_rules! vec_impl_mat2_via_vec4 {
    ($Vec:ident) => {
        // NOTE: Stolen from
        // https://lxjk.github.io/2017/09/03/Fast-4x4-Matrix-Inverse-with-SSE-SIMD-Explained.html#_appendix
        impl<T: Copy + Add<T,Output=T> + Mul<T,Output=T> + Sub<T,Output=T>> $Vec<T> {
            /// Performs 2x2 matrix multiplication, treating each `Vec4` as a row-major 2x2 matrix.
            ///
            /// ```
            /// # use vek::Vec4;
            /// let a = Vec4::new(
            ///     0,1,
            ///     2,3
            /// );
            /// let b = Vec4::new(
            ///     2,3,
            ///     6,11
            /// );
            /// assert_eq!(a.mat2_rows_mul(a), b)
            /// ```
            pub fn mat2_rows_mul(self, rhs: Self) -> Self {
                self * rhs.shuffled((0,3,0,3)) + self.shuffled((1,0,3,2)) * rhs.shuffled((2,1,2,1))
            }
            /// 2x2 row-major Matrix adjugate multiply (A#)*B
            pub fn mat2_rows_adj_mul(self, rhs: Self) -> Self {
                self.shuffled((3,3,0,0)) * rhs - self.shuffled((1,1,2,2)) * rhs.shuffled((2,3,0,1))
            }
            /// 2x2 row-major Matrix multiply adjugate A*(B#)
            pub fn mat2_rows_mul_adj(self, rhs: Self) -> Self {
                self * rhs.shuffled((3,0,3,0)) - self.shuffled((1,0,3,2)) * rhs.shuffled((2,1,2,1))
            }
            /// Performs 2x2 matrix multiplication, treating each `Vec4` as a column-major 2x2 matrix.
            ///
            /// ```
            /// # use vek::Vec4;
            /// let a = Vec4::new(
            ///     0,2,
            ///     1,3
            /// );
            /// let b = Vec4::new(
            ///     2,6,
            ///     3,11
            /// );
            /// assert_eq!(a.mat2_cols_mul(a), b)
            /// ```
            pub fn mat2_cols_mul(self, rhs: Self) -> Self {
                self * rhs.shuffled((0,0,3,3)) + self.shuffled((2,3,0,1)) * rhs.shuffled((1,1,2,2))
            }
            /// 2x2 column-major Matrix adjugate multiply (A#)*B
            pub fn mat2_cols_adj_mul(self, rhs: Self) -> Self {
                self.shuffled((3,0,3,0)) * rhs - self.shuffled((2,1,2,1)) * rhs.shuffled((1,0,3,2))
            }
            /// 2x2 column-major Matrix multiply adjugate A*(B#)
            pub fn mat2_cols_mul_adj(self, rhs: Self) -> Self {
                self * rhs.shuffled((3,3,0,0)) - self.shuffled((2,3,0,1)) * rhs.shuffled((1,1,2,2))
            }
        }
    };
}



/// Calls `vec_impl_vec!{}` on each appropriate vector type.
macro_rules! vec_impl_all_vecs {
    ($c_or_simd:ident $(#[$repr_attrs:meta])+) => {

        /// Vector type suited for 2D spatial coordinates.
        pub mod vec2 {
            use super::*;
            /// Vector type suited for 2D spatial coordinates.
            #[allow(missing_docs)]
            #[derive(Debug, Default, Clone, Copy, Hash, Eq, PartialEq/*, Ord, PartialOrd*/)]
            #[cfg_attr(feature="serde", derive(Serialize, Deserialize))]
            $(#[$repr_attrs])+
            pub struct Vec2<T> { pub x:T, pub y:T }
            vec_impl_vec!($c_or_simd struct Vec2   vec2      (2) ("({}, {})") (x y) (x y) (0 1) (T,T));
            vec_impl_spatial!(Vec2);
            vec_impl_spatial_2d!(Vec2);

            impl<T> From<Vec3<T>> for Vec2<T> {
                fn from(v: Vec3<T>) -> Self {
                    Self::new(v.x, v.y)
                }
            }
            impl<T> From<Vec4<T>> for Vec2<T> {
                fn from(v: Vec4<T>) -> Self {
                    Self::new(v.x, v.y)
                }
            }
            impl<T> From<Extent2<T>> for Vec2<T> {
                fn from(v: Extent2<T>) -> Self {
                    Self::new(v.w, v.h)
                }
            }
        }
        pub use self::vec2::Vec2;

        /// Vector type suited for 3D spatial coordinates.
        pub mod vec3 {
            use super::*;
            /// Vector type suited for 3D spatial coordinates.
            #[allow(missing_docs)]
            #[derive(Debug, Default, Clone, Copy, Hash, Eq, PartialEq/*, Ord, PartialOrd*/)]
            #[cfg_attr(feature="serde", derive(Serialize, Deserialize))]
            $(#[$repr_attrs])+
            pub struct Vec3<T> { pub x:T, pub y:T, pub z:T }
            vec_impl_vec!($c_or_simd struct Vec3     vec3     (3) ("({}, {}, {})") (x y z) (x y z) (0 1 2) (T,T,T));
            vec_impl_spatial!(Vec3);
            vec_impl_spatial_3d!(Vec3);

            impl<T: Zero> From<Vec2<T>> for Vec3<T> {
                fn from(v: Vec2<T>) -> Self {
                    Self::new(v.x, v.y, T::zero())
                }
            }
            impl<T> From<Vec4<T>> for Vec3<T> {
                fn from(v: Vec4<T>) -> Self {
                    Self::new(v.x, v.y, v.z)
                }
            }
            impl<T> From<Extent3<T>> for Vec3<T> {
                fn from(v: Extent3<T>) -> Self {
                    Self::new(v.w, v.h, v.d)
                }
            }
            #[cfg(feature="rgb")]
            impl<T> From<Rgb<T>> for Vec3<T> {
                fn from(v: Rgb<T>) -> Self {
                    Self::new(v.r, v.g, v.b)
                }
            }
            #[cfg(feature="uvw")]
            impl<T> From<Uvw<T>> for Vec3<T> {
                fn from(v: Uvw<T>) -> Self {
                    Self::new(v.u, v.v, v.w)
                }
            }
        }
        pub use self::vec3::Vec3;

        /// Vector type suited for homogeneous 3D spatial coordinates.
        pub mod vec4 {
            use super::*;
            /// Vector type suited for homogeneous 3D spatial coordinates.
            #[allow(missing_docs)]
            #[derive(Debug, Default, Clone, Copy, Hash, Eq, PartialEq/*, Ord, PartialOrd*/)]
            #[cfg_attr(feature="serde", derive(Serialize, Deserialize))]
            $(#[$repr_attrs])+
            pub struct Vec4<T> {
                pub x:T, pub y:T, pub z:T,
                /// In homogeneous 3D-space coordinates, `w` is often set to 
                /// `1` for points, and `0` for directions.  
                ///
                /// One reason behind this: with floating-point numbers,
                /// division by zero gives infinity (a direction is then
                /// a point stretching infinitely towards another).
                pub w: T
            }
            vec_impl_vec!($c_or_simd struct Vec4   vec4    (4) ("({}, {}, {}, {})") (x y z w) (x y z w) (0 1 2 3) (T,T,T,T));
            vec_impl_spatial!(Vec4);
            vec_impl_spatial_4d!(Vec4);
            vec_impl_shuffle_4d!(Vec4 (x y z w));
            vec_impl_mat2_via_vec4!(Vec4);

            impl<T: Zero> From<Vec3<T>> for Vec4<T> {
                fn from(v: Vec3<T>) -> Self {
                    Self::new(v.x, v.y, v.z, T::zero())
                }
            }
            impl<T: Zero> From<Vec2<T>> for Vec4<T> {
                fn from(v: Vec2<T>) -> Self {
                    Self::new(v.x, v.y, T::zero(), T::zero())
                }
            }
            #[cfg(feature="rgba")]
            impl<T> From<Rgba<T>> for Vec4<T> {
                fn from(v: Rgba<T>) -> Self {
                    Self::new(v.r, v.g, v.b, v.a)
                }
            }

        }
        pub use self::vec4::Vec4;

        #[cfg(feature="vec8")]
        /// An eight-components generic vector type.
        pub mod vec8 {
            use super::*;
            /// An eight-components generic vector type.
            ///
            /// This type exists mostly for crunching arrays of values.  
            /// For instance, on AVX2-enabled x86 CPUs, a `Vec8<i32>` makes sense.  
            /// Otherwise, LLVM lowers it to a fixed-sized array of whichever "best" SIMD vector type is available.  
            ///
            /// There's a lot of related intrinsics that are not provided as associated functions.
            /// If you find yourself needing them, use other crates such as `llvmint` or `x86intrin`.
            #[derive(Debug, Default, Clone, Copy, Hash, Eq, PartialEq/*, Ord, PartialOrd*/)]
            #[cfg_attr(feature="serde", derive(Serialize, Deserialize))]
            $(#[$repr_attrs])+
            pub struct Vec8<T>(pub T, pub T, pub T, pub T, pub T, pub T, pub T, pub T);
            vec_impl_vec!($c_or_simd tuple Vec8     vec8   (8) ("({}, {}, {}, {}, {}, {}, {}, {})") (0 1 2 3 4 5 6 7) (m0 m1 m2 m3 m4 m5 m6 m7) (0 1 2 3 4 5 6 7) (T,T,T,T,T,T,T,T));
            vec_impl_spatial!(Vec8);
        }
        #[cfg(feature="vec8")]
        pub use self::vec8::Vec8;

        #[cfg(feature="vec16")]
        /// A sixteen-components generic vector type.
        pub mod vec16 {
            use super::*;
            /// A sixteen-components generic vector type.
            ///
            /// This type exists mostly for crunching arrays of values.  
            /// For instance, on AVX2-enabled x86 CPUs, a `Vec16<i16>` makes sense.  
            /// Otherwise, LLVM lowers it to a fixed-sized array of whichever "best" SIMD vector type is available.  
            ///
            /// There's a lot of related intrinsics that are not provided as associated functions.
            /// If you find yourself needing them, use other crates such as `llvmint` or `x86intrin`.
            #[derive(Debug, Default, Clone, Copy, Hash, Eq, PartialEq/*, Ord, PartialOrd*/)]
            #[cfg_attr(feature="serde", derive(Serialize, Deserialize))]
            $(#[$repr_attrs])+
            pub struct Vec16<T>(pub T, pub T, pub T, pub T, pub T, pub T, pub T, pub T, pub T, pub T, pub T, pub T, pub T, pub T, pub T, pub T);
            vec_impl_vec!($c_or_simd tuple Vec16   vec16   (16) ("({}, {}, {}, {}, {}, {}, {}, {}, {}, {}, {}, {}, {}, {}, {}, {})") (0 1 2 3 4 5 6 7 8 9 10 11 12 13 14 15) (m0 m1 m2 m3 m4 m5 m6 m7 m8 m9 m10 m11 m12 m13 m14 m15) (0 1 2 3 4 5 6 7 8 9 10 11 12 13 14 15) (T,T,T,T,T,T,T,T,T,T,T,T,T,T,T,T));
            vec_impl_spatial!(Vec16);
        }
        #[cfg(feature="vec16")]
        pub use self::vec16::Vec16;

        #[cfg(feature="vec32")]
        /// A thirty-two-components generic vector type.
        pub mod vec32 {
            use super::*;
            /// A thirty-two-components generic vector type.
            ///
            /// This type exists mostly for crunching arrays of values.  
            /// For instance, on AVX512-enabled x86 CPUs, a `Vec32<i16>` makes sense.  
            /// Otherwise, LLVM lowers it to a fixed-sized array of whichever "best" SIMD vector type is available.  
            ///
            /// There's a lot of related intrinsics that are not provided as associated functions.
            /// If you find yourself needing them, use other crates such as `llvmint` or `x86intrin`.
            #[derive(Debug, Default, Clone, Copy, Hash, Eq, PartialEq/*, Ord, PartialOrd*/)]
            #[cfg_attr(feature="serde", derive(Serialize, Deserialize))]
            $(#[$repr_attrs])+
            pub struct Vec32<T>(pub T, pub T, pub T, pub T, pub T, pub T, pub T, pub T, pub T, pub T, pub T, pub T, pub T, pub T, pub T, pub T, pub T, pub T, pub T, pub T, pub T, pub T, pub T, pub T, pub T, pub T, pub T, pub T, pub T, pub T, pub T, pub T);
            vec_impl_vec!($c_or_simd tuple Vec32   vec32   (32) ("({}, {}, {}, {}, {}, {}, {}, {}, {}, {}, {}, {}, {}, {}, {}, {}, {}, {}, {}, {}, {}, {}, {}, {}, {}, {}, {}, {}, {}, {}, {}, {})") (0 1 2 3 4 5 6 7 8 9 10 11 12 13 14 15 16 17 18 19 20 21 22 23 24 25 26 27 28 29 30 31) (m0 m1 m2 m3 m4 m5 m6 m7 m8 m9 m10 m11 m12 m13 m14 m15 m16 m17 m18 m19 m20 m21 m22 m23 m24 m25 m26 m27 m28 m29 m30 m31) (0 1 2 3 4 5 6 7 8 9 10 11 12 13 14 15 16 17 18 19 20 21 22 23 24 25 26 27 28 29 30 31) (T,T,T,T,T,T,T,T,T,T,T,T,T,T,T,T,T,T,T,T,T,T,T,T,T,T,T,T,T,T,T,T));
            vec_impl_spatial!(Vec32);
        }
        #[cfg(feature="vec32")]
        pub use self::vec32::Vec32;


        #[cfg(feature="vec64")]
        /// A sixty-four-components generic vector type.
        pub mod vec64 {
            use super::*;
            /// A sixty-four-components generic vector type.
            ///
            /// This type exists mostly for crunching arrays of values.  
            /// For instance, on AVX512-enabled x86 CPUs, a `Vec64<i8>` makes sense.  
            /// Otherwise, LLVM is able to process it as a fixed-sized array of whichever "best" SIMD vector type available.  
            ///
            /// There's a lot of related intrinsics that are not provided as associated functions.
            /// If you find yourself needing them, use other crates such as `llvmint` or `x86intrin`.
            #[derive(Debug, Default, Clone, Copy, Hash, Eq, PartialEq/*, Ord, PartialOrd*/)]
            #[cfg_attr(feature="serde", derive(Serialize, Deserialize))]
            $(#[$repr_attrs])+
            pub struct Vec64<T>(pub T, pub T, pub T, pub T, pub T, pub T, pub T, pub T, pub T, pub T, pub T, pub T, pub T, pub T, pub T, pub T, pub T, pub T, pub T, pub T, pub T, pub T, pub T, pub T, pub T, pub T, pub T, pub T, pub T, pub T, pub T, pub T, pub T, pub T, pub T, pub T, pub T, pub T, pub T, pub T, pub T, pub T, pub T, pub T, pub T, pub T, pub T, pub T, pub T, pub T, pub T, pub T, pub T, pub T, pub T, pub T, pub T, pub T, pub T, pub T, pub T, pub T, pub T, pub T);
            vec_impl_vec!($c_or_simd tuple Vec64   vec64   (64) ("({}, {}, {}, {}, {}, {}, {}, {}, {}, {}, {}, {}, {}, {}, {}, {}, {}, {}, {}, {}, {}, {}, {}, {}, {}, {}, {}, {}, {}, {}, {}, {}, {}, {}, {}, {}, {}, {}, {}, {}, {}, {}, {}, {}, {}, {}, {}, {}, {}, {}, {}, {}, {}, {}, {}, {}, {}, {}, {}, {}, {}, {}, {}, {})") (0 1 2 3 4 5 6 7 8 9 10 11 12 13 14 15 16 17 18 19 20 21 22 23 24 25 26 27 28 29 30 31 32 33 34 35 36 37 38 39 40 41 42 43 44 45 46 47 48 49 50 51 52 53 54 55 56 57 58 59 60 61 62 63) (m0 m1 m2 m3 m4 m5 m6 m7 m8 m9 m10 m11 m12 m13 m14 m15 m16 m17 m18 m19 m20 m21 m22 m23 m24 m25 m26 m27 m28 m29 m30 m31 m32 m33 m34 m35 m36 m37 m38 m39 m40 m41 m42 m43 m44 m45 m46 m47 m48 m49 m50 m51 m52 m53 m54 m55 m56 m57 m58 m59 m60 m61 m62 m63) (0 1 2 3 4 5 6 7 8 9 10 11 12 13 14 15 16 17 18 19 20 21 22 23 24 25 26 27 28 29 30 31 32 33 34 35 36 37 38 39 40 41 42 43 44 45 46 47 48 49 50 51 52 53 54 55 56 57 58 59 60 61 62 63) (T,T,T,T,T,T,T,T,T,T,T,T,T,T,T,T,T,T,T,T,T,T,T,T,T,T,T,T,T,T,T,T,T,T,T,T,T,T,T,T,T,T,T,T,T,T,T,T,T,T,T,T,T,T,T,T,T,T,T,T,T,T,T,T));
            vec_impl_spatial!(Vec64);
        }
        #[cfg(feature="vec64")]
        pub use self::vec64::Vec64;

        /// Vector type suited for 3D extents (width, height and depth).
        pub mod extent3 {
            use super::*;
            /// Vector type suited for 3D extents (width, height and depth).
            ///
            /// There is no `Unsigned` trait bound because it is not practical, 
            /// since we sometimes want to be
            /// able to express extents as floating-point numbers, for instance.
            ///
            /// If you want to assert unsignedness at runtime, you can use the
            /// `is_all_positive()` or `is_any_negative()` methods.
            #[allow(missing_docs)]
            #[derive(Debug, Default, Clone, Copy, Hash, Eq, PartialEq/*, Ord, PartialOrd*/)]
            #[cfg_attr(feature="serde", derive(Serialize, Deserialize))]
            $(#[$repr_attrs])+
            pub struct Extent3<T> { pub w:T, pub h:T, pub d:T }
            vec_impl_vec!($c_or_simd struct Extent3 extent3 (3) ("({}, {}, {})") (w h d) (w h d) (0 1 2) (T,T,T));
            vec_impl_spatial!(Extent3);

            impl<T> From<Vec3<T>> for Extent3<T> {
                fn from(v: Vec3<T>) -> Self {
                    Self::new(v.x, v.y, v.z)
                }
            }
        }
        pub use self::extent3::Extent3;

        /// Vector type suited for 2D extents (width and height).
        pub mod extent2 {
            use super::*;
            /// Vector type suited for 2D extents (width and height).
            ///
            /// There is no `Unsigned` trait bound because it is not practical, 
            /// since we sometimes want to be
            /// able to express extents as floating-point numbers, for instance.
            ///
            /// If you want to assert unsignedness at runtime, you can use the
            /// `is_all_positive()` or `is_any_negative()` methods.
            #[allow(missing_docs)]
            #[derive(Debug, Default, Clone, Copy, Hash, Eq, PartialEq/*, Ord, PartialOrd*/)]
            #[cfg_attr(feature="serde", derive(Serialize, Deserialize))]
            $(#[$repr_attrs])+
            pub struct Extent2<T> { pub w:T, pub h:T }
            vec_impl_vec!($c_or_simd struct Extent2 extent2 (2) ("({}, {})") (w h) (w h) (0 1) (T,T));
            vec_impl_spatial!(Extent2);

            impl<T> From<Vec2<T>> for Extent2<T> {
                fn from(v: Vec2<T>) -> Self {
                    Self::new(v.x, v.y)
                }
            }
        }
        pub use self::extent2::Extent2;

        #[cfg(feature="rgba")]
        /// Vector type suited for RGBA color data.
        pub mod rgba {
            use super::*;
            /// Vector type suited for RGBA color data.
            ///
            /// There is no trait bound on `ColorComponent`, but if `T` doesn't implement it, you'll
            /// miss some goodies.
            #[allow(missing_docs)]
            #[derive(Debug, Default, Clone, Copy, Hash, Eq, PartialEq/*, Ord, PartialOrd*/)]
            #[cfg_attr(feature="serde", derive(Serialize, Deserialize))]
            $(#[$repr_attrs])+
            pub struct Rgba<T> { pub r:T, pub g:T, pub b:T, pub a:T }
            vec_impl_vec!($c_or_simd struct Rgba   rgba    (4) ("rgba({}, {}, {}, {})") (r g b a) (r g b a) (0 1 2 3) (T,T,T,T));
            vec_impl_color_rgba!{Rgba}
            vec_impl_shuffle_4d!(Rgba (r g b a));

            impl<T> From<Vec4<T>> for Rgba<T> {
                fn from(v: Vec4<T>) -> Self {
                    Self::new(v.x, v.y, v.z, v.w)
                }
            }
            #[cfg(feature="rgb")]
            impl<T: ColorComponent> From<Rgb<T>> for Rgba<T> {
                fn from(v: Rgb<T>) -> Self {
                    Self::from_opaque(v)
                }
            }
        }
        #[cfg(feature="rgba")]
        pub use self::rgba::Rgba;

        #[cfg(feature="rgb")]
        /// Vector type suited for RGB color data.
        pub mod rgb {
            use super::*;
            /// Vector type suited for RGB color data.
            ///
            /// There is no trait bound on `ColorComponent`, but if `T` doesn't implement it, you'll
            /// miss some goodies.
            #[allow(missing_docs)]
            #[derive(Debug, Default, Clone, Copy, Hash, Eq, PartialEq/*, Ord, PartialOrd*/)]
            #[cfg_attr(feature="serde", derive(Serialize, Deserialize))]
            $(#[$repr_attrs])+
            pub struct Rgb<T> { pub r:T, pub g:T, pub b:T }
            vec_impl_vec!($c_or_simd struct Rgb     rgb     (3) ("rgb({}, {}, {})") (r g b) (r g b) (0 1 2) (T,T,T));
            vec_impl_color_rgb!{Rgb}

            impl<T> From<Vec3<T>> for Rgb<T> {
                fn from(v: Vec3<T>) -> Self {
                    Self::new(v.x, v.y, v.z)
                }
            }
            #[cfg(feature="rgba")]
            impl<T> From<Rgba<T>> for Rgb<T> {
                fn from(v: Rgba<T>) -> Self {
                    Self::new(v.r, v.g, v.b)
                }
            }
        }
        #[cfg(feature="rgb")]
        pub use self::rgb::Rgb;

        #[cfg(feature="uvw")]
        /// Vector type suited for 3D texture coordinates.
        pub mod uvw {
            use super::*;
            /// Vector type suited for 3D texture coordinates.
            #[allow(missing_docs)]
            #[derive(Debug, Default, Clone, Copy, Hash, Eq, PartialEq/*, Ord, PartialOrd*/)]
            #[cfg_attr(feature="serde", derive(Serialize, Deserialize))]
            $(#[$repr_attrs])+
            pub struct Uvw<T> { pub u:T, pub v:T, pub w:T }
            vec_impl_vec!($c_or_simd struct Uvw     uvw     (3) ("({}, {}, {})") (u v w) (u v w) (0 1 2) (T,T,T));

            impl<T> From<Vec3<T>> for Uvw<T> {
                fn from(v: Vec3<T>) -> Self {
                    Self::new(v.x, v.y, v.z)
                }
            }
        }
        #[cfg(feature="uvw")]
        pub use self::uvw::Uvw;

        #[cfg(feature="uv")]
        /// Vector type suited for 2D texture coordinates.
        pub mod uv {
            use super::*;
            /// Vector type suited for 2D texture coordinates.
            #[allow(missing_docs)]
            #[derive(Debug, Default, Clone, Copy, Hash, Eq, PartialEq/*, Ord, PartialOrd*/)]
            #[cfg_attr(feature="serde", derive(Serialize, Deserialize))]
            $(#[$repr_attrs])+
            pub struct Uv<T> { pub u:T, pub v:T }
            vec_impl_vec!($c_or_simd struct Uv   uv      (2) ("({}, {})") (u v) (u v) (0 1) (T,T));

            impl<T> From<Vec2<T>> for Uv<T> {
                fn from(v: Vec2<T>) -> Self {
                    Self::new(v.x, v.y)
                }
            }
        }
        #[cfg(feature="uv")]
        pub use self::uv::Uv;

    }
}

pub mod repr_c {
    //! Vector types which are marked `#[repr(C)]`.
    //!
    //! See also the `repr_simd` neighbour module, which is available on Nightly
    //! with the `repr_simd` feature enabled.

   
    use super::*;
    vec_impl_all_vecs!{
        c
        #[repr(C)]
    }
}

#[cfg(all(nightly, feature="repr_simd"))]
pub mod repr_simd {
    //! Vector types which are marked `#[repr(simd)]`.
    
    use super::*;
    vec_impl_all_vecs!{
        simd
        #[repr(simd)]
    }
}

pub use self::repr_c::*;

#[cfg(test)]
mod tests {
    macro_rules! test_vec_t {
        (repr_c $Vec:ident<$T:ident>) => {

            test_vec_t!{common $Vec<$T>}

            use ::std::rc::Rc;

            #[test]
            fn from_rc_array() {
                let v: $Vec<Rc<i32>> = Default::default();
                let mut a = v.into_array();
                assert_eq!(Rc::strong_count(&a[0]), 1);
                *Rc::make_mut(&mut a[0]) = 2; // Try to write. If there's a double free, this is supposed to crash.
                let mut v = $Vec::from(a);
                assert_eq!(Rc::strong_count(&v[0]), 1);
                *Rc::make_mut(&mut v[0]) = 1; // Try to write. If there's a double free, this is supposed to crash.
            }
            #[test]
            fn vec_rc_into_iter() {
                let v: $Vec<Rc<i32>> = Default::default();
                let mut rc = v.into_iter().next().unwrap();
                assert_eq!(Rc::strong_count(&rc), 1);
                *Rc::make_mut(&mut rc) = 1; // Try to write. If there's a double free, this is supposed to crash.
            }
            #[test] fn claims_to_be_packed_rc() { assert!($Vec::<$T>::default().map(::std::rc::Rc::new).is_packed()); }
            #[test] fn claims_to_be_packed_refcell() { assert!($Vec::<$T>::default().map(::std::cell::RefCell::new).is_packed()); }
            #[test] fn claims_to_be_packed_stdvec() { assert!($Vec::<$T>::default().map(|x| vec![x]).is_packed()); }
        };
        (repr_simd $Vec:ident<$T:ident>) => {
            test_vec_t!{common $Vec<$T>}
        };
        (common $Vec:ident<$T:ident>) => {
            #[test] fn claims_to_be_packed() { assert!($Vec::<$T>::default().is_packed()); }
            #[test] fn iterator_api() {
                let v = $Vec::<i32>::default();
                let mut v: $Vec<i32> = (0..).into_iter().take(v.elem_count()).collect();
                for _ in &mut v {}
                for _ in &v {}
                for _ in v {}
                let mut v = $Vec::<i32>::default();
                let _ = v.as_ptr();
                let _ = v.as_mut_ptr();
                let _ = v.iter_mut();
                let _ = v.iter();
                let _ = v.into_iter();
                let mut v = $Vec::<i32>::default();
                let _ = v.iter_mut().rev();
                let _ = v.iter().rev();
                let _ = v.into_iter().rev();
                let mut v = $Vec::<i32>::default();
                let _ = v[0];
                v[0] = 0;
                let _ = v.get(0);
                let _ = v.get_mut(0);
                unsafe {
                    let _ = v.get_unchecked(0);
                    let _ = v.get_unchecked_mut(0);
                }
            }
        };
        (repr_simd_except_bool $Vec:ident<$T:ident>) => {
            #[test] fn is_actually_packed() {
                let v = $Vec::<$T>::iota();
                let a = v.clone().into_array();
                assert_eq!(v.as_slice(), &a);
            }
        };
        (repr_c_except_bool $Vec:ident<$T:ident>) => {
            #[test] fn is_actually_packed() {
                let v = $Vec::<$T>::iota();
                let a = v.clone().into_array();
                assert_eq!(v.as_slice(), &a);
            }

            #[test] fn is_actually_packed_rc() {
                let v = $Vec::<$T>::iota().map(::std::rc::Rc::new);
                let a = v.clone().into_array();
                assert_eq!(v.as_slice(), &a);
            }

            #[test] fn is_actually_packed_refcell() {
                let v = $Vec::<$T>::iota().map(::std::cell::RefCell::new);
                let a = v.clone().into_array();
                assert_eq!(v.as_slice(), &a);
            }

            #[test] fn is_actually_packed_stdvec() {
                let v = $Vec::<$T>::iota().map(|x| vec![x]);
                let a = v.clone().into_array();
                assert_eq!(v.as_slice(), &a);
            }
        };
    }
    macro_rules! for_each_type {
        ($vec:ident $Vec:ident $($T:ident)+) => {
            mod $vec {
                mod repr_c {
                    use $crate::vec::repr_c::$Vec;
                    $(mod $T {
                        use super::$Vec;
                        test_vec_t!{repr_c $Vec<$T>}
                        test_vec_t!{repr_c_except_bool $Vec<$T>}
                    })+
                    mod bool {
                        use super::$Vec;
                        test_vec_t!{repr_c $Vec<bool>}
                    }
                }
                #[cfg(all(nightly, feature="repr_simd"))]
                mod repr_simd {
                    $(mod $T {
                        use $crate::vec::repr_simd::$Vec;
                        test_vec_t!{repr_simd $Vec<$T>}
                        test_vec_t!{repr_simd_except_bool $Vec<$T>}
                    })+
                    mod bool {
                        use $crate::vec::repr_simd::$Vec;
                        test_vec_t!{repr_simd $Vec<bool>}
                    }
                }
            }
        };
    }
    // Vertical editing helps here :)
    /*#[cfg(feature="vec2")]*/   for_each_type!{vec2    Vec2    i8 u8 i16 u16 i32 u32 i64 u64 f32 f64}
    /*#[cfg(feature="vec3")]*/   for_each_type!{vec3    Vec3    i8 u8 i16 u16 i32 u32 i64 u64 f32 f64}
    /*#[cfg(feature="vec4")]*/   for_each_type!{vec4    Vec4    i8 u8 i16 u16 i32 u32 i64 u64 f32 f64}
    #[cfg(feature="vec8")]       for_each_type!{vec8    Vec8    i8 u8 i16 u16 i32 u32 i64 u64 f32 f64}
    #[cfg(feature="vec16")]      for_each_type!{vec16   Vec16   i8 u8 i16 u16 i32 u32 i64 u64 f32 f64}
    #[cfg(feature="vec32")]      for_each_type!{vec32   Vec32   i8 u8 i16 u16 i32 u32 i64 u64 f32 f64}
    // NOTE: Don't test these, because [T; 64] implements no traits and it's a pain
    //#[cfg(feature="vec64")]      for_each_type!{vec64   Vec64   i8 u8 i16 u16 i32 u32 i64 u64 f32 f64}
    #[cfg(feature="rgba")]       for_each_type!{rgba    Rgba    i8 u8 i16 u16 i32 u32 i64 u64 f32 f64}
    #[cfg(feature="rgb")]        for_each_type!{rgb     Rgb     i8 u8 i16 u16 i32 u32 i64 u64 f32 f64}
    /*#[cfg(feature="extent3")]*/for_each_type!{extent3 Extent3 i8 u8 i16 u16 i32 u32 i64 u64 f32 f64}
    /*#[cfg(feature="extent2")]*/for_each_type!{extent2 Extent2 i8 u8 i16 u16 i32 u32 i64 u64 f32 f64}
    #[cfg(feature="uv")]         for_each_type!{uv      Uv      i8 u8 i16 u16 i32 u32 i64 u64 f32 f64}
    #[cfg(feature="uvw")]        for_each_type!{uvw     Uvw     i8 u8 i16 u16 i32 u32 i64 u64 f32 f64}
}<|MERGE_RESOLUTION|>--- conflicted
+++ resolved
@@ -1503,11 +1503,7 @@
             #[deprecated(note="Use `to_degrees()` on the value returned by `angle_between()` instead")]
             /// Get the smallest angle, in degrees, between two direction vectors.
             pub fn angle_between_degrees(self, v: Self) -> T
-<<<<<<< HEAD
-                where T: From<u16> + Sum + Real
-=======
                 where T: Sum + Float
->>>>>>> c68d7a55
             {
                 self.angle_between(v).to_degrees()
             }
