--- conflicted
+++ resolved
@@ -15,11 +15,7 @@
 use std::slice::{self, /*SliceIndex*/}; // NOTE: Will want to use SliceIndex once it's stabilized
 use num_traits::{Zero, One, NumCast, Signed, real::Real};
 use approx::{AbsDiffEq, RelativeEq, UlpsEq};
-<<<<<<< HEAD
 use crate::ops::*;
-=======
-use ops::*;
->>>>>>> 4d6c3eaa
 
 macro_rules! vec_impl_cmp {
     ($(#[$attrs:meta])*, $Vec:ident, $cmp:ident, $op:tt, $Bounds:tt) => {
@@ -1181,10 +1177,6 @@
         // - fn classify(self) -> FpCategory;
         // - fn integer_decode(self) -> (u64, i16, i8);
 
-<<<<<<< HEAD
-
-=======
->>>>>>> 4d6c3eaa
         impl<T: AbsDiffEq> AbsDiffEq for $Vec<T> where T::Epsilon: Copy {
             type Epsilon = T::Epsilon;
 
@@ -1192,11 +1184,7 @@
                 T::default_epsilon()
             }
 
-<<<<<<< HEAD
-            fn abs_diff_eq(&self, other: &Self, epsilon: T::Epsilon) -> bool {
-=======
             fn abs_diff_eq(&self, other: &Self, epsilon: Self::Epsilon) -> bool {
->>>>>>> 4d6c3eaa
                 for (l, r) in self.iter().zip(other.iter()) {
                     if !T::abs_diff_eq(l, r, epsilon) {
                         return false;
@@ -1206,15 +1194,9 @@
             }
         }
 
-<<<<<<< HEAD
-        impl<T: RelativeEq> RelativeEq for $Vec<T> where T::Epsilon: Copy {
-            fn default_max_relative() -> T::Epsilon {
-                T::default_max_relative()
-=======
         impl<T: UlpsEq> UlpsEq for $Vec<T> where T::Epsilon: Copy {
             fn default_max_ulps() -> u32 {
                 T::default_max_ulps()
->>>>>>> 4d6c3eaa
             }
 
             fn ulps_eq(&self, other: &Self, epsilon: T::Epsilon, max_ulps: u32) -> bool {
@@ -1226,14 +1208,6 @@
                 true
             }
         }
-<<<<<<< HEAD
-
-        impl<T: UlpsEq> UlpsEq for $Vec<T> where T::Epsilon: Copy {
-            fn default_max_ulps() -> u32 {
-                T::default_max_ulps()
-            }
-=======
->>>>>>> 4d6c3eaa
 
         impl<T: RelativeEq> RelativeEq for $Vec<T> where T::Epsilon: Copy {
             fn default_max_relative() -> T::Epsilon {
