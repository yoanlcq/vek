--- conflicted
+++ resolved
@@ -1,18 +1,10 @@
 //! Quaternions are a convenient representation for rotations in 3D spaces.
 
-<<<<<<< HEAD
-use num_traits::{Zero, One, real::Real};
-use approx::{AbsDiffEq, RelativeEq, UlpsEq};
-use std::ops::*;
-use std::iter::Sum;
-use crate::ops::*;
-=======
 use approx::{AbsDiffEq, RelativeEq, UlpsEq};
 use num_traits::{real::Real, One, Zero};
-use ops::*;
+use crate::ops::*;
 use std::iter::Sum;
 use std::ops::*;
->>>>>>> 4d6c3eaa
 
 macro_rules! impl_mul_by_vec {
     ($Vec3:ident $Vec4:ident) => {
@@ -687,58 +679,24 @@
         }
         */
 
-<<<<<<< HEAD
-
-        impl<T: AbsDiffEq> AbsDiffEq for Quaternion<T> where T::Epsilon: Copy {
-=======
         impl<T: AbsDiffEq> AbsDiffEq for Quaternion<T>
         where
             T::Epsilon: Copy,
         {
->>>>>>> 4d6c3eaa
             type Epsilon = T::Epsilon;
 
             fn default_epsilon() -> T::Epsilon {
                 T::default_epsilon()
             }
 
-<<<<<<< HEAD
-            fn abs_diff_eq(&self, other: &Self, epsilon: T::Epsilon) -> bool {
-                   T::abs_diff_eq(&self.w, &other.w, epsilon)
-                && T::abs_diff_eq(&self.x, &other.x, epsilon)
-                && T::abs_diff_eq(&self.y, &other.y, epsilon)
-                && T::abs_diff_eq(&self.z, &other.z, epsilon)
-=======
             fn abs_diff_eq(&self, other: &Self, epsilon: Self::Epsilon) -> bool {
                 T::abs_diff_eq(&self.w, &other.w, epsilon)
                     && T::abs_diff_eq(&self.x, &other.x, epsilon)
                     && T::abs_diff_eq(&self.y, &other.y, epsilon)
                     && T::abs_diff_eq(&self.z, &other.z, epsilon)
             }
->>>>>>> 4d6c3eaa
-            }
-        }
-
-<<<<<<< HEAD
-        impl<T: RelativeEq> RelativeEq for Quaternion<T> where T::Epsilon: Copy {
-            fn default_max_relative() -> T::Epsilon {
-                T::default_max_relative()
-            }
-
-            fn relative_eq(&self, other: &Self, epsilon: T::Epsilon, max_relative: T::Epsilon) -> bool {
-                   T::relative_eq(&self.w, &other.w, epsilon, max_relative)
-                && T::relative_eq(&self.x, &other.x, epsilon, max_relative)
-                && T::relative_eq(&self.y, &other.y, epsilon, max_relative)
-                && T::relative_eq(&self.z, &other.z, epsilon, max_relative)
-            }
-        }
-
-        impl<T: UlpsEq> UlpsEq for Quaternion<T> where T::Epsilon: Copy {
-            fn default_max_ulps() -> u32 {
-                T::default_max_ulps()
-            }
-
-=======
+        }
+
         impl<T: UlpsEq> UlpsEq for Quaternion<T>
         where
             T::Epsilon: Copy,
@@ -747,7 +705,6 @@
                 T::default_max_ulps()
             }
 
->>>>>>> 4d6c3eaa
             fn ulps_eq(&self, other: &Self, epsilon: T::Epsilon, max_ulps: u32) -> bool {
                    T::ulps_eq(&self.w, &other.w, epsilon, max_ulps)
                 && T::ulps_eq(&self.x, &other.x, epsilon, max_ulps)
@@ -762,7 +719,7 @@
         {
             fn default_max_relative() -> T::Epsilon {
                 T::default_max_relative()
-    }
+            }
 
             fn relative_eq(
                 &self,
@@ -774,8 +731,8 @@
                     && T::relative_eq(&self.x, &other.x, epsilon, max_relative)
                     && T::relative_eq(&self.y, &other.y, epsilon, max_relative)
                     && T::relative_eq(&self.z, &other.z, epsilon, max_relative)
-}
-    }
+            }
+        }
     };
 }
 
