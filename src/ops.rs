--- conflicted
+++ resolved
@@ -374,11 +374,7 @@
                     num_traits::Float::round((from as f32)*((1f32)-factor) + (to as f32)*factor) as Self
                 }
                 fn lerp_unclamped(from: Self, to: Self, factor: f32) -> Self {
-<<<<<<< HEAD
-                    self::MulAdd::mul_add(factor, (to - from) as f32, from as f32).round() as Self
-=======
-                    num_traits::Float::round(factor.mul_add((to - from) as f32, from as f32)) as Self
->>>>>>> 4d6c3eaa
+                    num_traits::Float::round(self::MulAdd::mul_add(factor, (to - from) as f32, from as f32)) as Self
                 }
             }
             impl Lerp<f64> for $T {
@@ -387,11 +383,7 @@
                     num_traits::Float::round((from as f64)*((1f64)-factor) + (to as f64)*factor) as Self
                 }
                 fn lerp_unclamped(from: Self, to: Self, factor: f64) -> Self {
-<<<<<<< HEAD
-                    self::MulAdd::mul_add(factor, (to - from) as f64, from as f64).round() as Self
-=======
-                    num_traits::Float::round(factor.mul_add((to - from) as f64, from as f64)) as Self
->>>>>>> 4d6c3eaa
+                    num_traits::Float::round(self::MulAdd::mul_add(factor, (to - from) as f64, from as f64)) as Self
                 }
             }
             impl<'a> Lerp<f32> for &'a $T {
