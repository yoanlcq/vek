--- conflicted
+++ resolved
@@ -52,17 +52,10 @@
 rustc_version = "~0.2.3"
 
 [dependencies]
-<<<<<<< HEAD
 approx = { version = "~0.3.2", default-features = false }
-num-traits = { version = "~0.2.11", default-features = false, features = ["libm"] }
+num-traits = { version = "~0.2.11", default-features = false }
 num-integer = { version = "~0.1.42", default-features = false }
 static_assertions = "~1.1.0"
-=======
-approx = { version = "0.3.2", default-features = false }
-num-traits = { version = "0.2.10", default-features = false }
-num-integer = { version = "~0.1.41", default-features = false }
-static_assertions = "~0.2.5"
->>>>>>> 4d6c3eaa
 image = { version = "~0.17", optional = true, default-features = false }
 serde = { version = "~1.0.105", optional = true, features = ["derive"] }
 mint = { version = "~0.5.4", optional = true }
